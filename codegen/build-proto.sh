--- conflicted
+++ resolved
@@ -1,28 +1,21 @@
 #!/bin/bash
-
-version=$1
 
 SCRIPT_DIR=$(dirname "$(realpath "$0")")
 PROJECT_DIR=$(realpath "$SCRIPT_DIR/..")
 
-<<<<<<< HEAD
 outdir="src/protos"
-=======
+
+OUT_DIR=$SCRIPT_DIR/../$outdir
+
+version=$1
+
 if [ -z "$version" ]; then
 	echo "Version is required"
 	exit 1
 fi
 
-OUT_DIR=$SCRIPT_DIR/../$outdir
->>>>>>> 05ed9ff8
-
-pushd $SCRIPT_DIR/apis
-	just build
-popd
-
 pushd $SCRIPT_DIR/proto_build
-<<<<<<< HEAD
-	cargo run -- $PROJECT_DIR/$outdir
+	cargo run -- $PROJECT_DIR/$outdir $version
 popd
 
 mod_header=$'\n#![allow(missing_docs)]\n'
@@ -31,7 +24,4 @@
 	mv _.rs mod.rs
 	# add line at the top to disable warnings for undocumented code
 	sed -i "" "1 i\\$mod_header" mod.rs
-=======
-	cargo run -- $OUT_DIR $version
->>>>>>> 05ed9ff8
 popd