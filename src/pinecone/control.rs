use std::cmp::min;
use std::time::Duration;

use crate::openapi::apis::manage_indexes_api;
use crate::openapi::models::CreateIndexRequest;
use crate::pinecone::PineconeClient;
use crate::utils::errors::PineconeError;

use crate::models::{
    Cloud, CollectionList, CollectionModel, ConfigureIndexRequest, ConfigureIndexRequestSpec,
    ConfigureIndexRequestSpecPod, CreateCollectionRequest, DeletionProtection, IndexList,
    IndexModel, IndexSpec, Metric, PodSpec, PodSpecMetadataConfig, ServerlessSpec, WaitPolicy,
};

impl PineconeClient {
    /// Creates a serverless index.
    ///
    /// ### Arguments
    /// * `name: &str` - Name of the index to create.
    /// * `dimension: i32` - Dimension of the vectors to be inserted in the index.
    /// * `metric: Metric` - The distance metric to be used for similarity search.
    /// * `cloud: Cloud` - The public cloud where you would like your index hosted.
    /// * `region: &str` - The region where you would like your index to be created.
    /// * `deletion_protection: DeletionProtection` - Deletion protection for the index.
    /// * `timeout: WaitPolicy` - The wait policy for index creation. If the index becomes ready before the specified duration, the function will return early. If the index is not ready after the specified duration, the function will return an error.
    ///
    /// ### Return
    /// * `Result<IndexModel, PineconeError>`
    ///
    /// ### Example
    /// ```no_run
    /// use pinecone_sdk::pinecone::PineconeClient;
    /// use pinecone_sdk::models::{IndexModel, Metric, Cloud, WaitPolicy, DeletionProtection};
    /// use pinecone_sdk::utils::errors::PineconeError;
    ///
    /// # #[tokio::main]
    /// # async fn main() -> Result<(), PineconeError>{
    /// let pinecone = PineconeClient::new(None, None, None, None)?;
    ///
    /// // Create an index.
<<<<<<< HEAD
    /// let index_description: IndexModel = pinecone.create_serverless_index(
=======
    /// let response: Result<IndexModel, PineconeError> = pinecone.create_serverless_index(
>>>>>>> e5116032
    ///     "index-name", // Name of the index
    ///     10, // Dimension of the vectors
    ///     Metric::Cosine, // Distance metric
    ///     Cloud::Aws, // Cloud provider
    ///     "us-east-1", // Region
    ///     DeletionProtection::Enabled, // Deletion protection
    ///     WaitPolicy::NoWait // Timeout
    /// ).await?;
    ///
    /// # Ok(())
    /// # }
    /// ```
    pub async fn create_serverless_index(
        &self,
        name: &str,
        dimension: i32,
        metric: Metric,
        cloud: Cloud,
        region: &str,
        deletion_protection: DeletionProtection,
        timeout: WaitPolicy,
    ) -> Result<IndexModel, PineconeError> {
        // create request specs
        let create_index_request_spec = IndexSpec {
            serverless: Some(Box::new(ServerlessSpec {
                cloud,
                region: region.to_string(),
            })),
            pod: None,
        };

        let create_index_request = CreateIndexRequest {
            name: name.to_string(),
            dimension,
            deletion_protection: Some(deletion_protection),
            metric: Some(metric.into()),
            spec: Some(Box::new(create_index_request_spec)),
        };

        // make openAPI call
        let res = manage_indexes_api::create_index(&self.openapi_config, create_index_request)
            .await
            .map_err(|e| PineconeError::from(e))?;

        // poll index status
        match self.handle_poll_index(name, timeout).await {
            Ok(_) => Ok(res.into()),
            Err(e) => Err(e),
        }
    }

    /// Creates a pod index.
    ///
    /// ### Arguments
    /// * `name: &str` - The name of the index
    /// * `dimension: i32` - The dimension of the index
    /// * `metric: Metric` - The metric to use for the index
    /// * `environment: &str` - The environment where the pod index will be deployed. Example: 'us-east1-gcp'
    /// * `pod_type: &str` - This value combines pod type and pod size into a single string. This configuration is your main lever for vertical scaling.
    /// * `pods: i32` - The number of pods to deploy.
    /// * `replicas: i32` - The number of replicas to deploy for the pod index.
    /// * `shards: i32` - The number of shards to use. Shards are used to expand the amount of vectors you can store beyond the capacity of a single pod.
    /// * `deletion_protection: DeletionProtection` - Deletion protection for the index.
    /// * `metadata_indexed: Option<&[&str]>` - The metadata fields to index.
    /// * `source_collection: Option<&str>` - The name of the collection to use as the source for the pod index. This configuration is only used when creating a pod index from an existing collection.
    /// * `timeout: WaitPolicy` - The wait policy for index creation. If the index becomes ready before the specified duration, the function will return early. If the index is not ready after the specified duration, the function will return an error.
    ///
    /// ### Return
    /// * Result<IndexModel, PineconeError>`
    ///
    /// ### Example
    /// ```no_run
    /// use pinecone_sdk::pinecone::PineconeClient;
    /// use pinecone_sdk::models::{IndexModel, Metric, Cloud, WaitPolicy, DeletionProtection};
    /// use pinecone_sdk::utils::errors::PineconeError;
    /// use std::time::Duration;
    ///
    /// # #[tokio::main]
    /// # async fn main() -> Result<(), PineconeError> {
    /// let pinecone = PineconeClient::new(None, None, None, None)?;
    ///
    /// // Create a pod index.
<<<<<<< HEAD
    /// let index_description: IndexModel = pinecone.create_pod_index(
    ///     "index-name", // Name of the index
=======
    /// let response: Result<IndexModel, PineconeError> = pinecone.create_pod_index(
    ///     "index_name", // Name of the index
>>>>>>> e5116032
    ///     10, // Dimension of the index
    ///     Metric::Cosine, // Distance metric
    ///     "us-east-1", // Environment
    ///     "p1.x1", // Pod type
    ///     1, // Number of pods
    ///     1, // Number of replicas
    ///     1, // Number of shards
    ///     DeletionProtection::Enabled, // Deletion protection
    ///     Some( // Metadata fields to index
    ///         &vec!["genre",
    ///         "title",
    ///         "imdb_rating"]),
    ///     Some("example-collection"), // Source collection
    ///     WaitPolicy::WaitFor(Duration::from_secs(10)), // Timeout
    /// )
    /// .await?;
    /// # Ok(())
    /// # }
    /// ```
    pub async fn create_pod_index(
        &self,
        name: &str,
        dimension: i32,
        metric: Metric,
        environment: &str,
        pod_type: &str,
        pods: i32,
        replicas: i32,
        shards: i32,
        deletion_protection: DeletionProtection,
        metadata_indexed: Option<&[&str]>,
        source_collection: Option<&str>,
        timeout: WaitPolicy,
    ) -> Result<IndexModel, PineconeError> {
        // create request specs
        let indexed = metadata_indexed.map(|i| i.iter().map(|s| s.to_string()).collect());

        let pod_spec = PodSpec {
            environment: environment.to_string(),
            replicas,
            shards,
            pod_type: pod_type.to_string(),
            pods,
            metadata_config: Some(Box::new(PodSpecMetadataConfig { indexed })),
            source_collection: source_collection.map(|s| s.to_string()),
        };

        let spec = IndexSpec {
            serverless: None,
            pod: Some(Box::new(pod_spec)),
        };

        let create_index_request = CreateIndexRequest {
            name: name.to_string(),
            dimension,
            deletion_protection: Some(deletion_protection),
            metric: Some(metric.into()),
            spec: Some(Box::new(spec)),
        };

        // make openAPI call
        let res = manage_indexes_api::create_index(&self.openapi_config, create_index_request)
            .await
            .map_err(|e| PineconeError::from(e))?;

        // poll index status
        match self.handle_poll_index(name, timeout).await {
            Ok(_) => Ok(res.into()),
            Err(e) => Err(e),
        }
    }

    // Checks if the index is ready by polling the index status
    async fn handle_poll_index(
        &self,
        name: &str,
        timeout: WaitPolicy,
    ) -> Result<(), PineconeError> {
        match timeout {
            WaitPolicy::WaitFor(duration) => {
                let start_time = std::time::Instant::now();

                loop {
                    // poll index status, if ready return early
                    if self.is_ready(name).await {
                        break;
                    }

                    match duration.cmp(&start_time.elapsed()) {
                        // if index not ready after waiting specified duration, return error
                        std::cmp::Ordering::Less => {
                            let message = format!("Index \"{name}\" not ready");
                            return Err(PineconeError::TimeoutError { message });
                        }
                        // if still waiting, sleep for 5 seconds or remaining time
                        std::cmp::Ordering::Equal | std::cmp::Ordering::Greater => {
                            let time_remaining = duration.saturating_sub(start_time.elapsed());
                            tokio::time::sleep(Duration::from_millis(min(
                                time_remaining.as_millis() as u64,
                                5000,
                            )))
                            .await;
                        }
                    }
                }
            }
            WaitPolicy::NoWait => {}
        }

        Ok(())
    }

    // Gets ready status of an index
    async fn is_ready(&self, name: &str) -> bool {
        let res = manage_indexes_api::describe_index(&self.openapi_config, name).await;
        match res {
            Ok(index) => index.status.ready,
            Err(_) => false,
        }
    }

    /// Describes an index.
    ///
    /// ### Arguments
    /// * `name: &str` - Name of the index to describe.
    ///
    /// ### Return
    /// * `Result<IndexModel, PineconeError>`
    ///
    /// ### Example
    /// ```no_run
    /// use pinecone_sdk::pinecone::PineconeClient;
    /// use pinecone_sdk::models::IndexModel;
    /// use pinecone_sdk::utils::errors::PineconeError;
    ///
    /// # #[tokio::main]
    /// # async fn main() -> Result<(), PineconeError>{
    /// let pinecone = PineconeClient::new(None, None, None, None)?;
    ///
    /// // Describe an index in the project.
<<<<<<< HEAD
    /// let index_description: IndexModel = pinecone.describe_index("index-name").await?;
=======
    /// let response: Result<IndexModel, PineconeError> = pinecone.describe_index("index-name").await;
>>>>>>> e5116032
    /// # Ok(())
    /// # }
    /// ```
    pub async fn describe_index(&self, name: &str) -> Result<IndexModel, PineconeError> {
        // make openAPI call
        let res = manage_indexes_api::describe_index(&self.openapi_config, name)
            .await
            .map_err(|e| PineconeError::from(e))?;

        Ok(res.into())
    }

    /// Lists all indexes.
    ///
    /// The results include a description of all indexes in your project, including the
    /// index name, dimension, metric, status, and spec.
    ///
    /// ### Return
    /// * `Result<IndexList, PineconeError>`
    ///
    /// ### Example
    /// ```no_run
    /// use pinecone_sdk::pinecone::PineconeClient;
    /// use pinecone_sdk::models::IndexList;
    /// use pinecone_sdk::utils::errors::PineconeError;
    ///
    /// # #[tokio::main]
    /// # async fn main() -> Result<(), PineconeError>{
    /// let pinecone = PineconeClient::new(None, None, None, None)?;
    ///
    /// // List all indexes in the project.
<<<<<<< HEAD
    /// let index_list: IndexList = pinecone.list_indexes().await?;
=======
    /// let response: Result<IndexList, PineconeError> = pinecone.list_indexes().await;
>>>>>>> e5116032
    /// # Ok(())
    /// # }
    /// ```
    pub async fn list_indexes(&self) -> Result<IndexList, PineconeError> {
        // make openAPI call
        let res = manage_indexes_api::list_indexes(&self.openapi_config)
            .await
            .map_err(|e| PineconeError::from(e))?;

        Ok(res.into())
    }

    /// Configures an index.
    ///
    /// This operation changes the deletion protection specification, the pod type, and the number of replicas for an index.
    /// Deletion protection can be changed for both pod and serverless indexes, while pod types and number of replicas can only be changed for pod indexes.
    ///
    /// ### Arguments
    /// * name: &str - The name of the index to be configured.
    /// * deletion_protection: Option<DeletionProtection> - Deletion protection for the index.
    /// * replicas: Option<i32> - The desired number of replicas, lowest value is 0. This parameter should be `None` if the index is serverless.
    /// * pod_type: Option<&str> - The new pod_type for the index. This parameter should be `None` if the index is serverless.
    ///
    /// ### Return
    /// * `Result<IndexModel, PineconeError>`
    ///
    /// ### Example
    /// ```no_run
    /// use pinecone_sdk::pinecone::PineconeClient;
    /// use pinecone_sdk::models::{DeletionProtection, IndexModel};
    /// use pinecone_sdk::utils::errors::PineconeError;
    ///
    /// # #[tokio::main]
    /// # async fn main() -> Result<(), PineconeError>{
    /// let pinecone = PineconeClient::new(None, None, None, None)?;
    ///
    /// // Configure an index in the project.
    /// let response: Result<IndexModel, PineconeError> = pinecone.configure_index(
    ///     "index-name",
    ///     Some(DeletionProtection::Enabled),
    ///     Some(6),
    ///     Some("s1.x1")
    /// ).await;
    /// # Ok(())
    /// # }
    /// ```
    pub async fn configure_index(
        &self,
        name: &str,
        deletion_protection: Option<DeletionProtection>,
        replicas: Option<i32>,
        pod_type: Option<&str>,
    ) -> Result<IndexModel, PineconeError> {
        if replicas == None && pod_type == None && deletion_protection == None {
            return Err(PineconeError::InvalidConfigurationError {
                message: "At least one of deletion_protection, number of replicas, or pod type must be provided".to_string(),
            });
        }

        let spec = match (replicas, pod_type) {
            (Some(replicas), Some(pod_type)) => Some(Box::new(ConfigureIndexRequestSpec {
                pod: Box::new(ConfigureIndexRequestSpecPod {
                    replicas: Some(replicas),
                    pod_type: Some(pod_type.to_string()),
                }),
            })),
            (Some(replicas), None) => Some(Box::new(ConfigureIndexRequestSpec {
                pod: Box::new(ConfigureIndexRequestSpecPod {
                    replicas: Some(replicas),
                    pod_type: None,
                }),
            })),
            (None, Some(pod_type)) => Some(Box::new(ConfigureIndexRequestSpec {
                pod: Box::new(ConfigureIndexRequestSpecPod {
                    replicas: None,
                    pod_type: Some(pod_type.to_string()),
                }),
            })),
            (None, None) => None,
        };

        let configure_index_request = ConfigureIndexRequest {
            spec,
            deletion_protection,
        };

        // make openAPI call
        let res = manage_indexes_api::configure_index(
            &self.openapi_config,
            name,
            configure_index_request,
        )
        .await
        .map_err(|e| PineconeError::from(e))?;

        Ok(res.into())
    }

    /// Deletes an index.
    ///
    /// ### Arguments
    /// * name: &str - The name of the index to be deleted.
    ///
    /// ### Return
    /// * `Result<(), PineconeError>`
    ///
    /// ### Example
    /// ```no_run
    /// use pinecone_sdk::pinecone::PineconeClient;
    /// use pinecone_sdk::utils::errors::PineconeError;
    ///
    /// # #[tokio::main]
    /// # async fn main() -> Result<(), PineconeError>{
    /// let pinecone = PineconeClient::new(None, None, None, None)?;
    ///
    /// // Delete an index in the project.
<<<<<<< HEAD
    /// pinecone.delete_index("index-name").await?;
=======
    /// let response: Result<(), PineconeError> = pinecone.delete_index("index-name").await;
>>>>>>> e5116032
    /// # Ok(())
    /// # }
    /// ```
    pub async fn delete_index(&self, name: &str) -> Result<(), PineconeError> {
        // make openAPI call
        let res = manage_indexes_api::delete_index(&self.openapi_config, name)
            .await
            .map_err(|e| PineconeError::from(e))?;

        Ok(res)
    }

    /// Creates a collection from an index.
    ///
    /// ### Arguments
    /// * `name: &str` - Name of the collection to create.
    /// * `source: &str` - Name of the index to be used as the source for the collection.
    ///
    /// ### Return
    /// * `Result<CollectionModel, PineconeError>`
    ///
    /// ### Example
    /// ```no_run
    /// use pinecone_sdk::pinecone::PineconeClient;
    /// use pinecone_sdk::models::CollectionModel;
    /// use pinecone_sdk::utils::errors::PineconeError;
    ///
    /// # #[tokio::main]
    /// # async fn main() -> Result<(), PineconeError>{
    /// let pinecone = PineconeClient::new(None, None, None, None)?;
    ///
    /// // Describe an index in the project.
<<<<<<< HEAD
    /// let collection: CollectionModel = pinecone.create_collection("collection-name", "index-name").await?;
=======
    /// let response: Result<CollectionModel, PineconeError> = pinecone.create_collection("collection-name", "index-name").await;
>>>>>>> e5116032
    /// # Ok(())
    /// # }
    /// ```
    pub async fn create_collection(
        &self,
        name: &str,
        source: &str,
    ) -> Result<CollectionModel, PineconeError> {
        let create_collection_request = CreateCollectionRequest {
            name: name.to_string(),
            source: source.to_string(),
        };

        // make openAPI call
        let res =
            manage_indexes_api::create_collection(&self.openapi_config, create_collection_request)
                .await
                .map_err(|e| PineconeError::from(e))?;

        Ok(res)
    }

    /// Describe a collection.
    ///
    /// ### Arguments
    /// * name: &str - The name of the collection to describe.
    ///
    /// ### Return
    /// * `Result<(), PineconeError>`
    ///
    /// ### Example
    /// ```no_run
    /// use pinecone_sdk::pinecone::{PineconeClient, control::CollectionModel};
    /// use pinecone_sdk::utils::errors::PineconeError;
    ///
    /// # #[tokio::main]
    /// # async fn main() -> Result<(), PineconeError>{
    /// let pinecone = PineconeClient::new(None, None, None, None)?;
    ///
    /// // Describe a collection in the project.
    /// let collection: CollectionModel = pinecone.describe_collection("collection-name").await?;
    /// # Ok(())
    /// # }
    /// ```
    pub async fn describe_collection(&self, name: &str) -> Result<CollectionModel, PineconeError> {
        let res = manage_indexes_api::describe_collection(&self.openapi_config, name)
            .await
            .map_err(|e| PineconeError::from(e))?;

        Ok(res)
    }

    /// Lists all collections.
    ///
    /// This operation returns a list of all collections in a project.
    ///
    /// ### Return
    /// * `Result<CollectionList, PineconeError>`
    ///
    /// ### Example
    /// ```no_run
<<<<<<< HEAD
    /// use pinecone_sdk::pinecone::{PineconeClient, control::CollectionList};
=======
    /// use pinecone_sdk::pinecone::PineconeClient;
    /// use pinecone_sdk::models::CollectionList;
>>>>>>> e5116032
    /// use pinecone_sdk::utils::errors::PineconeError;
    ///
    /// # #[tokio::main]
    /// # async fn main() -> Result<(), PineconeError>{
    /// let pinecone = PineconeClient::new(None, None, None, None)?;
    ///
    /// // List all collections in the project.
<<<<<<< HEAD
    /// let collection_list: CollectionList = pinecone.list_collections().await?;
=======
    /// let response: Result<CollectionList, PineconeError> = pinecone.list_collections().await;
>>>>>>> e5116032
    /// # Ok(())
    /// # }
    /// ```
    pub async fn list_collections(&self) -> Result<CollectionList, PineconeError> {
        // make openAPI call
        let res = manage_indexes_api::list_collections(&self.openapi_config)
            .await
            .map_err(|e| PineconeError::from(e))?;

        Ok(res)
    }

    /// Deletes a collection.
    ///
    /// ### Arguments
    /// * name: &str - The name of the collection to be deleted.
    ///
    /// ### Return
    /// * `Result<(), PineconeError>`
    ///
    /// ### Example
    /// ```no_run
    /// use pinecone_sdk::pinecone::PineconeClient;
    /// use pinecone_sdk::utils::errors::PineconeError;
    ///
    /// # #[tokio::main]
    /// # async fn main() -> Result<(), PineconeError>{
    /// let pinecone = PineconeClient::new(None, None, None, None)?;
    ///
    /// // Delete a collection in the project.
<<<<<<< HEAD
    /// pinecone.delete_collection("collection-name").await?;
=======
    /// let response: Result<(), PineconeError> = pinecone.delete_collection("collection-name").await;
>>>>>>> e5116032
    /// # Ok(())
    /// # }
    /// ```
    pub async fn delete_collection(&self, name: &str) -> Result<(), PineconeError> {
        // make openAPI call
        let res = manage_indexes_api::delete_collection(&self.openapi_config, name)
            .await
            .map_err(|e| PineconeError::from(e))?;

        Ok(res)
    }
}

#[cfg(test)]
mod tests {
    use super::*;
    use crate::openapi::{
        self,
        models::{self, collection_model::Status},
    };
    use httpmock::prelude::*;
    use tokio;

    #[tokio::test]
    async fn test_create_serverless_index() -> Result<(), PineconeError> {
        let server = MockServer::start();

        let mock = server.mock(|when, then| {
            when.method(POST).path("/indexes");
            then.status(201)
                .header("content-type", "application/json")
                .body(
                    r#"
                {
                    "name": "index-name",
                    "dimension": 10,
                    "metric": "euclidean",
                    "host": "host1",
                    "spec": {
                        "serverless": {
                            "cloud": "aws",
                            "region": "us-east-1"
                        }
                    },
                    "status": {
                        "ready": true,
                        "state": "Initializing"
                    }
                }"#,
                );
        });

        let pinecone = PineconeClient::new(
            Some("api_key"),
            Some(server.base_url().as_str()),
            None,
            None,
        )
        .expect("Failed to create Pinecone instance");

        let create_index_response = pinecone
            .create_serverless_index(
                "index-name",
                10,
                Metric::Cosine,
                Cloud::Aws,
                "us-east-1",
                DeletionProtection::Enabled,
                WaitPolicy::NoWait,
            )
            .await
            .expect("Failed to create serverless index");

        mock.assert();

        assert_eq!(create_index_response.name, "index-name");
        assert_eq!(create_index_response.dimension, 10);
        assert_eq!(create_index_response.metric, Metric::Euclidean);

        let spec = create_index_response.spec.serverless.unwrap();
        assert_eq!(spec.cloud, openapi::models::serverless_spec::Cloud::Aws);
        assert_eq!(spec.region, "us-east-1");

        Ok(())
    }

    #[tokio::test]
    async fn test_create_serverless_index_defaults() -> Result<(), PineconeError> {
        let server = MockServer::start();

        let mock = server.mock(|when, then| {
            when.method(POST).path("/indexes");
            then.status(201)
                .header("content-type", "application/json")
                .body(
                    r#"{
                    "name": "index-name",
                    "dimension": 10,
                    "metric": "cosine",
                    "host": "host1",
                    "spec": {
                        "serverless": {
                            "cloud": "gcp",
                            "region": "us-east-1"
                        }
                    },
                    "status": {
                        "ready": true,
                        "state": "Initializing"
                    }
                }"#,
                );
        });

        let pinecone = PineconeClient::new(
            Some("api_key"),
            Some(server.base_url().as_str()),
            None,
            None,
        )
        .expect("Failed to create Pinecone instance");

        let create_index_response = pinecone
            .create_serverless_index(
                "index-name",
                10,
                Default::default(),
                Default::default(),
                "us-east-1",
                DeletionProtection::Enabled,
                WaitPolicy::NoWait,
            )
            .await
            .expect("Failed to create serverless index");

        assert_eq!(create_index_response.name, "index-name");
        assert_eq!(create_index_response.dimension, 10);
        assert_eq!(create_index_response.metric, Metric::Cosine);

        let spec = create_index_response.spec.serverless.unwrap();
        assert_eq!(spec.cloud, openapi::models::serverless_spec::Cloud::Gcp);
        assert_eq!(spec.region, "us-east-1");

        mock.assert();

        Ok(())
    }

    #[tokio::test]
    async fn test_create_serverless_index_invalid_region() -> Result<(), PineconeError> {
        let server = MockServer::start();

        let mock = server.mock(|when, then| {
            when.method(POST).path("/indexes");
            then.status(404)
                .header("content-type", "application/json")
                .body(
                    r#"{
                    "error": {
                        "code": "NOT_FOUND",
                        "message": "Resource cloud: aws region: abc not found."
                    },
                    "status": 404
                }"#,
                );
        });

        let pinecone = PineconeClient::new(
            Some("api_key"),
            Some(server.base_url().as_str()),
            None,
            None,
        )
        .expect("Failed to create Pinecone instance");

        let create_index_response = pinecone
            .create_serverless_index(
                "index-name",
                10,
                Default::default(),
                Default::default(),
                "abc",
                DeletionProtection::Enabled,
                WaitPolicy::NoWait,
            )
            .await
            .expect_err("Expected error when creating serverless index");

        assert!(matches!(
            create_index_response,
            PineconeError::InvalidRegionError { .. }
        ));
        mock.assert();

        Ok(())
    }

    #[tokio::test]
    async fn test_create_serverless_index_index_exists() -> Result<(), PineconeError> {
        let server = MockServer::start();

        let mock = server.mock(|when, then| {
            when.method(POST).path("/indexes");
            then.status(409)
                .header("content-type", "application/json")
                .body(
                    r#"{
                        "error": {
                            "code": "ALREADY_EXISTS",
                            "message": "Resource already exists."
                        },
                        "status": 409
                    }"#,
                );
        });

        let pinecone = PineconeClient::new(
            Some("api_key"),
            Some(server.base_url().as_str()),
            None,
            None,
        )
        .expect("Failed to create Pinecone instance");

        let create_index_response = pinecone
            .create_serverless_index(
                "index-name",
                10,
                Default::default(),
                Default::default(),
                "us-west-1",
                DeletionProtection::Enabled,
                WaitPolicy::NoWait,
            )
            .await
            .expect_err("Expected error when creating serverless index");

        assert!(matches!(
            create_index_response,
            PineconeError::ResourceAlreadyExistsError { .. }
        ));
        mock.assert();

        Ok(())
    }

    #[tokio::test]
    async fn test_create_serverless_index_unprocessable_entity() -> Result<(), PineconeError> {
        let server = MockServer::start();

        let mock = server.mock(|when, then| {
            when.method(POST).path("/indexes");
            then.status(422)
                .header("content-type", "application/json")
                .body(
                r#"{
                    "error": {
                            "code": "INVALID_ARGUMENT",
                            "message": "Failed to deserialize the JSON body into the target type: missing field `metric` at line 1 column 16"
                        },
                    "status": 422
                }"#,
            );
        });

        let pinecone = PineconeClient::new(
            Some("api_key"),
            Some(server.base_url().as_str()),
            None,
            None,
        )
        .expect("Failed to create Pinecone instance");

        let create_index_response = pinecone
            .create_serverless_index(
                "index-name",
                10,
                Default::default(),
                Default::default(),
                "us-west-1",
                DeletionProtection::Enabled,
                WaitPolicy::NoWait,
            )
            .await
            .expect_err("Expected error when creating serverless index");

        assert!(matches!(
            create_index_response,
            PineconeError::UnprocessableEntityError { .. }
        ));
        mock.assert();

        Ok(())
    }

    #[tokio::test]
    async fn test_create_serverless_index_internal_error() -> Result<(), PineconeError> {
        let server = MockServer::start();

        let mock = server.mock(|when, then| {
            when.method(POST).path("/indexes");
            then.status(500);
        });

        let pinecone = PineconeClient::new(
            Some("api_key"),
            Some(server.base_url().as_str()),
            None,
            None,
        )
        .expect("Failed to create Pinecone instance");

        let create_index_response = pinecone
            .create_serverless_index(
                "index-name",
                10,
                Metric::Cosine,
                Cloud::Aws,
                "us-east-1",
                DeletionProtection::Enabled,
                WaitPolicy::NoWait,
            )
            .await
            .expect_err("Expected create_index to return an error");

        assert!(matches!(
            create_index_response,
            PineconeError::InternalServerError { .. }
        ));
        mock.assert();

        Ok(())
    }

    #[tokio::test]
    async fn test_describe_serverless_index() -> Result<(), PineconeError> {
        let server = MockServer::start();

        let mock = server.mock(|when, then| {
            when.method(GET).path("/indexes/serverless-index");
            then.status(200)
                .header("content-type", "application/json")
                .body(
                    r#"{
                        "dimension": 1536,
                        "host": "mock-host",
                        "metric": "cosine",
                        "name": "serverless-index",
                        "spec": {
                            "serverless": {
                            "cloud": "aws",
                            "region": "us-east-1"
                            }
                        },
                        "deletion_protection": "disabled",
                        "status": {
                            "ready": true,
                            "state": "Ready"
                        }
                    }"#,
                );
        });

        // Construct Pinecone instance with the mock server URL
        let pinecone = PineconeClient::new(
            Some("api_key"),
            Some(server.base_url().as_str()),
            None,
            None,
        )
        .expect("Failed to create Pinecone instance");

        // Call describe_index and verify the result
        let index = pinecone
            .describe_index("serverless-index")
            .await
            .expect("Failed to describe index");

        let expected = IndexModel {
            name: "serverless-index".to_string(),
            metric: Metric::Cosine,
            dimension: 1536,
            status: openapi::models::IndexModelStatus {
                ready: true,
                state: openapi::models::index_model_status::State::Ready,
            },
            host: "mock-host".to_string(),
            deletion_protection: Some(DeletionProtection::Disabled),
            spec: models::IndexModelSpec {
                serverless: Some(Box::new(models::ServerlessSpec {
                    cloud: openapi::models::serverless_spec::Cloud::Aws,
                    region: "us-east-1".to_string(),
                })),
                pod: None,
            },
        };

        assert_eq!(index, expected);
        mock.assert();

        Ok(())
    }

    #[tokio::test]
    async fn test_describe_index_invalid_name() -> Result<(), PineconeError> {
        let server = MockServer::start();

        let mock = server.mock(|when, then| {
            when.method(GET).path("/indexes/invalid-index");
            then.status(404)
                .header("content-type", "application/json")
                .body(
                    r#"{
                    "error": "Index invalid-index not found"
                }"#,
                );
        });

        let pinecone = PineconeClient::new(
            Some("api_key"),
            Some(server.base_url().as_str()),
            None,
            None,
        )
        .expect("Failed to create Pinecone instance");

        let describe_index_response = pinecone
            .describe_index("invalid-index")
            .await
            .expect_err("Expected describe_index to return an error");

        assert!(matches!(
            describe_index_response,
            PineconeError::IndexNotFoundError { .. }
        ));
        mock.assert();

        Ok(())
    }

    #[tokio::test]
    async fn test_describe_index_server_error() -> Result<(), PineconeError> {
        let server = MockServer::start();

        let mock = server.mock(|when, then| {
            when.method(GET).path("/indexes/index-name");
            then.status(500);
        });

        let pinecone = PineconeClient::new(
            Some("api_key"),
            Some(server.base_url().as_str()),
            None,
            None,
        )
        .expect("Failed to create Pinecone instance");

        let describe_index_response = pinecone
            .describe_index("index-name")
            .await
            .expect_err("Expected describe_index to return an error");

        assert!(matches!(
            describe_index_response,
            PineconeError::InternalServerError { .. }
        ));
        mock.assert();

        Ok(())
    }

    #[tokio::test]
    async fn test_list_indexes() -> Result<(), PineconeError> {
        let server = MockServer::start();

        let mock = server.mock(|when, then| {
            when.method(GET).path("/indexes");
            then.status(200)
                .header("content-type", "application/json")
                .body(
                    r#"
                {
                    "indexes": [
                        {
                            "name": "index1",
                            "dimension": 1536,
                            "metric": "cosine",
                            "host": "host1",
                            "spec": {},
                            "status": {
                                "ready": false,
                                "state": "Initializing"
                            }
                        },
                        {
                            "name": "index2",
                            "dimension": 1536,
                            "metric": "cosine",
                            "host": "host2",
                            "spec": {},
                            "status": {
                                "ready": false,
                                "state": "Initializing"
                            }
                        }
                    ]
                }"#,
                );
        });

        // Construct Pinecone instance with the mock server URL
        let pinecone = PineconeClient::new(
            Some("api_key"),
            Some(server.base_url().as_str()),
            None,
            None,
        )
        .expect("Failed to create Pinecone instance");

        // Call list_indexes and verify the result
        let index_list = pinecone
            .list_indexes()
            .await
            .expect("Failed to list indexes");

        let expected = IndexList {
            // name: String, dimension: i32, metric: Metric, host: String, spec: models::IndexModelSpec, status: models::IndexModelStatus)
            indexes: Some(vec![
                IndexModel {
                    name: "index1".to_string(),
                    dimension: 1536,
                    metric: Metric::Cosine,
                    host: "host1".to_string(),
                    deletion_protection: None,
                    spec: models::IndexModelSpec::default(),
                    status: models::IndexModelStatus::default(),
                },
                IndexModel {
                    name: "index2".to_string(),
                    dimension: 1536,
                    metric: Metric::Cosine,
                    host: "host2".to_string(),
                    deletion_protection: None,
                    spec: models::IndexModelSpec::default(),
                    status: models::IndexModelStatus::default(),
                },
            ]),
        };
        assert_eq!(index_list, expected);
        mock.assert();

        Ok(())
    }

    #[tokio::test]
    async fn test_list_indexes_server_error() -> Result<(), PineconeError> {
        let server = MockServer::start();

        let mock = server.mock(|when, then| {
            when.method(GET).path("/indexes");
            then.status(500);
        });

        let pinecone = PineconeClient::new(
            Some("api_key"),
            Some(server.base_url().as_str()),
            None,
            None,
        )
        .expect("Failed to create Pinecone instance");

        let list_indexes_response = pinecone
            .list_indexes()
            .await
            .expect_err("Expected list_indexes to return an error");

        assert!(matches!(
            list_indexes_response,
            PineconeError::InternalServerError { .. }
        ));
        mock.assert();

        Ok(())
    }

    #[tokio::test]
    async fn test_create_pod_index() -> Result<(), PineconeError> {
        let server = MockServer::start();

        let mock = server.mock(|when, then| {
            when.method(POST).path("/indexes");
            then.status(201)
                .header("content-type", "application/json")
                .body(
                    r#"
                {
                    "name": "index-name",
                    "dimension": 1536,
                    "metric": "euclidean",
                    "host": "mock-host",
                    "spec": {
                        "pod": {
                            "environment": "us-east-1-aws",
                            "replicas": 1,
                            "shards": 1,
                            "pod_type": "p1.x1",
                            "pods": 1,
                            "metadata_config": {
                                "indexed": [
                                    "genre",
                                    "title",
                                    "imdb_rating"
                                ]
                            }
                        }
                    },
                    "status": {
                        "ready": true,
                        "state": "ScalingUpPodSize"
                    }
                }
            "#,
                );
        });

        let pinecone = PineconeClient::new(
            Some("api_key"),
            Some(server.base_url().as_str()),
            None,
            None,
        )
        .expect("Failed to create Pinecone instance");

        let create_index_response = pinecone
            .create_pod_index(
                "index-name",
                1536,
                Metric::Euclidean,
                "us-east-1-aws",
                "p1.x1",
                1,
                1,
                1,
                DeletionProtection::Enabled,
                Some(&vec!["genre", "title", "imdb_rating"]),
                Some("example-collection"),
                WaitPolicy::NoWait,
            )
            .await
            .expect("Failed to create pod index");

        assert_eq!(create_index_response.name, "index-name");
        assert_eq!(create_index_response.dimension, 1536);
        assert_eq!(create_index_response.metric, Metric::Euclidean);

        let pod_spec = create_index_response.spec.pod.as_ref().unwrap();
        assert_eq!(pod_spec.environment, "us-east-1-aws");
        assert_eq!(pod_spec.pod_type, "p1.x1");
        assert_eq!(
            pod_spec.metadata_config.as_ref().unwrap().indexed,
            Some(vec![
                "genre".to_string(),
                "title".to_string(),
                "imdb_rating".to_string()
            ])
        );
        assert_eq!(pod_spec.pods, 1);
        assert_eq!(pod_spec.replicas, 1);
        assert_eq!(pod_spec.shards, 1);

        mock.assert();

        Ok(())
    }

    #[tokio::test]
    async fn test_create_pod_index_with_defaults() -> Result<(), PineconeError> {
        let server = MockServer::start();

        let mock = server.mock(|when, then| {
            when.method(POST).path("/indexes");
            then.status(201)
                .header("content-type", "application/json")
                .body(
                    r#"
                {
                    "name": "index-name",
                    "dimension": 1536,
                    "metric": "cosine",
                    "host": "mock-host",
                    "spec": {
                        "pod": {
                            "environment": "us-east-1-aws",
                            "pod_type": "p1.x1",
                            "pods": 1,
                            "metadata_config": {},
                            "replicas": 1,
                            "shards": 1
                        }
                    },
                    "status": {
                        "ready": true,
                        "state": "ScalingUpPodSize"
                    }
                }
            "#,
                );
        });

        let pinecone = PineconeClient::new(
            Some("api_key"),
            Some(server.base_url().as_str()),
            None,
            None,
        )
        .expect("Failed to create Pinecone instance");

        let create_index_response = pinecone
            .create_pod_index(
                "index-name",
                1536,
                Default::default(),
                "us-east-1-aws",
                "p1.x1",
                1,
                1,
                1,
                DeletionProtection::Enabled,
                None,
                None,
                WaitPolicy::NoWait,
            )
            .await
            .expect("Failed to create pod index");

        assert_eq!(create_index_response.name, "index-name");
        assert_eq!(create_index_response.dimension, 1536);
        assert_eq!(create_index_response.metric, Metric::Cosine);

        let pod_spec = create_index_response.spec.pod.as_ref().unwrap();
        assert_eq!(pod_spec.environment, "us-east-1-aws");
        assert_eq!(pod_spec.pod_type, "p1.x1");
        assert_eq!(pod_spec.metadata_config.as_ref().unwrap().indexed, None);
        assert_eq!(pod_spec.pods, 1);
        assert_eq!(pod_spec.replicas, 1);
        assert_eq!(pod_spec.shards, 1);

        mock.assert();

        Ok(())
    }

    #[tokio::test]
    async fn test_create_pod_index_quota_exceeded() -> Result<(), PineconeError> {
        let server = MockServer::start();

        let mock = server.mock(|when, then| {
            when.method(POST).path("/indexes");
            then.status(403)
                .header("content-type", "application/json")
                .body(
                    r#"
                    {
                        "error": {
                            "code": "FORBIDDEN",
                            "message": "Increase yoru quota or upgrade to create more indexes."
                        },
                        "status": 403
                    }
                "#,
                );
        });

        let pinecone = PineconeClient::new(
            Some("api_key"),
            Some(server.base_url().as_str()),
            None,
            None,
        )
        .expect("Failed to create Pinecone instance");

        let create_index_response = pinecone
            .create_pod_index(
                "index-name",
                1536,
                Metric::Euclidean,
                "test-environment",
                "p1.x1",
                1,
                1,
                1,
                DeletionProtection::Enabled,
                None,
                Some("example-collection"),
                WaitPolicy::NoWait,
            )
            .await
            .expect_err("Expected create_pod_index to return an error");

        assert!(matches!(
            create_index_response,
            PineconeError::PodQuotaExceededError { .. }
        ));

        mock.assert();

        Ok(())
    }

    #[tokio::test]
    async fn test_create_pod_index_invalid_environment() -> Result<(), PineconeError> {
        let server = MockServer::start();

        let mock = server.mock(|when, then| {
            when.method(POST).path("/indexes");
            then.status(400)
                .header("content-type", "application/json")
                .body(
                    r#"
                    {
                        "error": "Invalid environment"
                    }
                "#,
                );
        });

        let pinecone = PineconeClient::new(
            Some("api_key"),
            Some(server.base_url().as_str()),
            None,
            None,
        )
        .expect("Failed to create Pinecone instance");

        let create_index_response = pinecone
            .create_pod_index(
                "index-name",
                1536,
                Metric::Euclidean,
                "invalid-environment",
                "p1.x1",
                1,
                1,
                1,
                DeletionProtection::Enabled,
                Some(&vec!["genre", "title", "imdb_rating"]),
                Some("example-collection"),
                WaitPolicy::NoWait,
            )
            .await
            .expect_err("Expected create_pod_index to return an error");

        assert!(matches!(
            create_index_response,
            PineconeError::BadRequestError { .. }
        ));

        mock.assert();

        Ok(())
    }

    #[tokio::test]
    async fn test_create_pod_index_invalid_pod_type() -> Result<(), PineconeError> {
        let server = MockServer::start();

        let mock = server.mock(|when, then| {
            when.method(POST).path("/indexes");
            then.status(400)
                .header("content-type", "application/json")
                .body(
                    r#"
                    {
                        "error": "Invalid pod type"
                    }
                "#,
                );
        });

        let pinecone = PineconeClient::new(
            Some("api_key"),
            Some(server.base_url().as_str()),
            None,
            None,
        )
        .expect("Failed to create Pinecone instance");

        let create_index_response = pinecone
            .create_pod_index(
                "index-name",
                1536,
                Metric::Euclidean,
                "us-east-1-aws",
                "invalid-pod-type",
                1,
                1,
                1,
                DeletionProtection::Enabled,
                Some(&vec!["genre", "title", "imdb_rating"]),
                Some("example-collection"),
                WaitPolicy::NoWait,
            )
            .await
            .expect_err("Expected create_pod_index to return an error");

        assert!(matches!(
            create_index_response,
            PineconeError::BadRequestError { .. }
        ));
        mock.assert();

        Ok(())
    }

    #[tokio::test]
    async fn test_handle_polling_index_ok() -> Result<(), PineconeError> {
        let server = MockServer::start();

        let mock = server.mock(|when, then| {
            when.method(GET).path("/indexes/index-name");
            then.status(200)
                .header("content-type", "application/json")
                .body(
                    r#"
                {
                    "dimension": 1536,
                    "host": "mock-host",
                    "metric": "cosine",
                    "name": "index-name",
                    "spec": {
                        "serverless": {
                        "cloud": "aws",
                        "region": "us-east-1"
                        }
                    },
                    "status": {
                        "ready": true,
                        "state": "Ready"
                    }
                }"#,
                );
        });

        let pinecone = PineconeClient::new(
            Some("api_key"),
            Some(server.base_url().as_str()),
            None,
            None,
        )
        .expect("Failed to create Pinecone instance");

        let res = pinecone
            .handle_poll_index("index-name", WaitPolicy::WaitFor(Duration::from_secs(1)))
            .await;

        assert!(res.is_ok());
        mock.assert();

        Ok(())
    }

    #[tokio::test]
    async fn test_handle_polling_index_err() -> Result<(), PineconeError> {
        let server = MockServer::start();

        let mock = server.mock(|when, then| {
            when.method(GET).path("/indexes/index-name");
            then.status(200)
                .header("content-type", "application/json")
                .body(
                    r#"
                    {
                        "dimension": 1536,
                        "host": "mock-host",
                        "metric": "cosine",
                        "name": "index-name",
                        "spec": {
                            "serverless": {
                            "cloud": "aws",
                            "region": "us-east-1"
                            }
                        },
                        "status": {
                            "ready": false,
                            "state": "Initializing"
                        }
                    }"#,
                );
        });

        let pinecone = PineconeClient::new(
            Some("api_key"),
            Some(server.base_url().as_str()),
            None,
            None,
        )
        .expect("Failed to create Pinecone instance");

        let start_time = std::time::Instant::now();
        let err = pinecone
            .handle_poll_index("index-name", WaitPolicy::WaitFor(Duration::from_secs(7)))
            .await
            .expect_err("Expected to fail polling index");

        assert!(start_time.elapsed().as_secs() >= 7 && start_time.elapsed().as_secs() < 8);
        assert!(matches!(err, PineconeError::TimeoutError { .. }));

        mock.assert_hits(3);

        Ok(())
    }

    #[tokio::test]
    async fn test_configure_index() -> Result<(), PineconeError> {
        let server = MockServer::start();

        let mock = server.mock(|when, then| {
            when.path("/indexes/index-name");
            then.status(202)
                .header("content-type", "application/json")
                .body(
                    r#"
                {
                    "name": "index-name",
                    "dimension": 1536,
                    "metric": "cosine",
                    "host": "mock-host",
                    "spec": {
                        "pod": {
                            "environment": "us-east-1-aws",
                            "replicas": 6,
                            "shards": 1,
                            "pod_type": "p1.x1",
                            "pods": 1,
                            "metadata_config": {
                                "indexed": [
                                    "genre",
                                    "title",
                                    "imdb_rating"
                                ]
                            }
                        }
                    },
                    "status": {
                        "ready": true,
                        "state": "ScalingUpPodSize"
                    }
                }"#,
                );
        });

        let pinecone = PineconeClient::new(
            Some("api_key"),
            Some(server.base_url().as_str()),
            None,
            None,
        )
        .expect("Failed to create Pinecone instance");

        let configure_index_response = pinecone
            .configure_index(
                "index-name",
                Some(DeletionProtection::Disabled),
                Some(6),
                Some("p1.x1"),
            )
            .await
            .expect("Failed to configure index");

        assert_eq!(configure_index_response.name, "index-name");

        let spec = configure_index_response.spec.pod.unwrap();
        assert_eq!(spec.replicas, 6);
        assert_eq!(spec.pod_type.as_str(), "p1.x1");

        mock.assert();

        Ok(())
    }

    #[tokio::test]
    async fn test_configure_deletion_protection() -> Result<(), PineconeError> {
        let server = MockServer::start();

        let mock = server.mock(|when, then| {
            when.path("/indexes/index-name");
            then.status(202)
                .header("content-type", "application/json")
                .body(
                    r#"{
                        "name": "index-name",
                        "dimension": 1536,
                        "metric": "cosine",
                        "host": "mock-host",
                        "deletion_protection": "disabled",
                        "spec": {
                            "pod": {
                                "environment": "us-east-1-aws",
                                "metadata_config": {
                                    "indexed": [
                                        "genre",
                                        "title",
                                        "imdb_rating"
                                    ]
                                },
                                "pod_type": "p1.x1",
                                "pods": 1,
                                "replicas": 1,
                                "shards": 1
                            }
                        },
                        "status": {
                            "ready": true,
                            "state": "ScalingUpPodSize"
                        }
                    }"#,
                );
        });

        let pinecone = PineconeClient::new(
            Some("api-key"),
            Some(server.base_url().as_str()),
            None,
            None,
        )
        .expect("Failed to create Pinecone instance");

        let configure_index_response = pinecone
            .configure_index("index-name", Some(DeletionProtection::Disabled), None, None)
            .await
            .expect("Failed to configure index");

        assert_eq!(
            configure_index_response.deletion_protection,
            Some(DeletionProtection::Disabled)
        );

        mock.assert();

        Ok(())
    }

    #[tokio::test]
    async fn test_configure_index_no_params() -> Result<(), PineconeError> {
        let pinecone = PineconeClient::new(Some("api_key"), None, None, None)
            .expect("Failed to create Pinecone instance");

        let configure_index_response = pinecone
            .configure_index("index-name", None, None, None)
            .await;

        assert!(matches!(
            configure_index_response,
            Err(PineconeError::InvalidConfigurationError { .. })
        ));

        Ok(())
    }

    #[tokio::test]
    async fn test_configure_index_quota_exceeded() -> Result<(), PineconeError> {
        let server = MockServer::start();

        let mock = server.mock(|when, then| {
            when.path("/indexes/index-name");
            then.status(403)
                .header("content-type", "application/json")
                .body(
                    r#"
                    {
                        "error": {
                            "code": "FORBIDDEN",
                            "message": "Increase your quota or upgrade to create more indexes."
                        },
                        "status": 403
                    }
                "#,
                );
        });

        let pinecone = PineconeClient::new(
            Some("api_key"),
            Some(server.base_url().as_str()),
            None,
            None,
        )
        .expect("Failed to create Pinecone instance");

        let configure_index_response = pinecone
            .configure_index(
                "index-name",
                Some(DeletionProtection::Enabled),
                Some(6),
                Some("p1.x1"),
            )
            .await
            .expect_err("Expected to fail to configure index");

        assert!(matches!(
            configure_index_response,
            PineconeError::PodQuotaExceededError { .. }
        ));

        mock.assert();

        Ok(())
    }

    #[tokio::test]
    async fn test_configure_index_not_found() -> Result<(), PineconeError> {
        let server = MockServer::start();

        let mock = server.mock(|when, then| {
            when.path("/indexes/index-name");
            then.status(404)
                .header("content-type", "application/json")
                .body(
                    r#"{
                    "error": {
                        "code": "NOT_FOUND",
                        "message": "Index index-name not found."
                    },
                    "status": 404
                }"#,
                );
        });

        let pinecone = PineconeClient::new(
            Some("api_key"),
            Some(server.base_url().as_str()),
            None,
            None,
        )
        .expect("Failed to create Pinecone instance");

        let configure_index_response = pinecone
            .configure_index(
                "index-name",
                Some(DeletionProtection::Disabled),
                Some(6),
                Some("p1.x1"),
            )
            .await
            .expect_err("Expected to fail to configure index");

        assert!(matches!(
            configure_index_response,
            PineconeError::IndexNotFoundError { .. }
        ));

        mock.assert();

        Ok(())
    }

    #[tokio::test]
    async fn test_configure_index_unprocessable_entity() -> Result<(), PineconeError> {
        let server = MockServer::start();

        let mock = server.mock(|when, then| {
            when.path("/indexes/index-name");
            then.status(422)
                .header("content-type", "application/json")
                .body(
                    r#"{
                    "error": {
                            "code": "INVALID_ARGUMENT",
                            "message": "Failed to deserialize the JSON body into the target type
                        },
                    "status": 422
                }"#,
                );
        });

        let pinecone = PineconeClient::new(
            Some("api_key"),
            Some(server.base_url().as_str()),
            None,
            None,
        )
        .expect("Failed to create Pinecone instance");

        let configure_index_response = pinecone
            .configure_index(
                "index-name",
                Some(DeletionProtection::Enabled),
                Some(6),
                Some("p1.x1"),
            )
            .await
            .expect_err("Expected to fail to configure index");

        assert!(matches!(
            configure_index_response,
            PineconeError::UnprocessableEntityError { .. }
        ));

        mock.assert();

        Ok(())
    }

    #[tokio::test]
    async fn test_configure_index_internal_error() -> Result<(), PineconeError> {
        let server = MockServer::start();

        let mock = server.mock(|when, then| {
            when.path("/indexes/index-name");
            then.status(500);
        });

        let pinecone = PineconeClient::new(
            Some("api_key"),
            Some(server.base_url().as_str()),
            None,
            None,
        )
        .expect("Failed to create Pinecone instance");

        let configure_index_response = pinecone
            .configure_index(
                "index-name",
                Some(DeletionProtection::Enabled),
                Some(6),
                Some("p1.x1"),
            )
            .await
            .expect_err("Expected to fail to configure index");

        assert!(matches!(
            configure_index_response,
            PineconeError::InternalServerError { .. }
        ));

        mock.assert();

        Ok(())
    }

    #[tokio::test]
    async fn test_delete_index() -> Result<(), PineconeError> {
        let server = MockServer::start();

        let mock = server.mock(|when, then| {
            when.method(DELETE).path("/indexes/index-name");
            then.status(202);
        });

        let pinecone = PineconeClient::new(
            Some("api_key"),
            Some(server.base_url().as_str()),
            None,
            None,
        )
        .expect("Failed to create Pinecone instance");

        let _ = pinecone
            .delete_index("index-name")
            .await
            .expect("Failed to delete index");

        mock.assert();

        Ok(())
    }

    #[tokio::test]
    async fn test_delete_index_invalid_name() -> Result<(), PineconeError> {
        let server = MockServer::start();

        let mock = server.mock(|when, then| {
            when.method(DELETE).path("/indexes/invalid-index");
            then.status(404)
                .header("content-type", "application/json")
                .body(
                    r#"
                    {
                        "error": "Index not found"
                    }
                "#,
                );
        });

        let pinecone = PineconeClient::new(
            Some("api_key"),
            Some(server.base_url().as_str()),
            None,
            None,
        )
        .expect("Failed to create Pinecone instance");

        let delete_index_response = pinecone
            .delete_index("invalid-index")
            .await
            .expect_err("Expected delete_index to return an error");

        assert!(matches!(
            delete_index_response,
            PineconeError::IndexNotFoundError { .. }
        ));

        mock.assert();

        Ok(())
    }

    #[tokio::test]
    async fn test_delete_index_pending_collection() -> Result<(), PineconeError> {
        let server = MockServer::start();

        let mock = server.mock(|when, then| {
            when.method(DELETE).path("/indexes/index-name");
            then.status(412);
        });

        let pinecone = PineconeClient::new(
            Some("api_key"),
            Some(server.base_url().as_str()),
            None,
            None,
        )
        .expect("Failed to create Pinecone instance");

        let delete_index_response = pinecone
            .delete_index("index-name")
            .await
            .expect_err("Expected delete_index to return an error");

        assert!(matches!(
            delete_index_response,
            PineconeError::PendingCollectionError { .. }
        ));

        mock.assert();

        Ok(())
    }

    #[tokio::test]
    async fn test_delete_index_server_error() -> Result<(), PineconeError> {
        let server = MockServer::start();

        let mock = server.mock(|when, then| {
            when.method(DELETE).path("/indexes/index-name");
            then.status(500);
        });

        let pinecone = PineconeClient::new(
            Some("api_key"),
            Some(server.base_url().as_str()),
            None,
            None,
        )
        .expect("Failed to create Pinecone instance");

        let delete_index_response = pinecone
            .delete_index("index-name")
            .await
            .expect_err("Expected delete_index to return an error");

        assert!(matches!(
            delete_index_response,
            PineconeError::InternalServerError { .. }
        ));

        mock.assert();

        Ok(())
    }

    #[tokio::test]
    async fn test_create_collection() -> Result<(), PineconeError> {
        let server = MockServer::start();

        let mock = server.mock(|when, then| {
            when.method(POST).path("/collections");
            then.status(201)
                .header("content-type", "application/json")
                .body(
                    r#"
                    {
                        "name": "example-collection",
                        "size": 10000000,
                        "status": "Initializing",
                        "dimension": 1536,
                        "vector_count": 120000,
                        "environment": "us-east1-gcp"
                    }
                    "#,
                );
        });

        // Construct Pinecone instance with the mock server URL
        let pinecone = PineconeClient::new(
            Some("api_key"),
            Some(server.base_url().as_str()),
            None,
            None,
        )
        .expect("Failed to create Pinecone instance");

        // Call create_collection and verify the result
        let collection = pinecone
            .create_collection("collection1", "index1")
            .await
            .expect("Failed to create collection");

        let expected = CollectionModel {
            name: "example-collection".to_string(),
            size: Some(10000000),
            status: Status::Initializing,
            dimension: Some(1536),
            vector_count: Some(120000),
            environment: "us-east1-gcp".to_string(),
        };
        assert_eq!(collection, expected);

        mock.assert();

        Ok(())
    }

    #[tokio::test]
    async fn test_create_collection_quota_exceeded() -> Result<(), PineconeError> {
        let server = MockServer::start();

        let mock = server.mock(|when, then| {
            when.method(POST).path("/collections");
            then.status(403)
                .header("content-type", "application/json")
                .body(
                    r#"
                    {
                        "error": {
                            "code": "FORBIDDEN",
                            "message": "Collection exceeds quota. Maximum allowed on your account is 1. Currently have 1."
                        },
                        "status": 403
                    }
                "#,
                );
        });

        let pinecone = PineconeClient::new(
            Some("api_key"),
            Some(server.base_url().as_str()),
            None,
            None,
        )
        .expect("Failed to create Pinecone instance");

        let create_collection_response = pinecone
            .create_collection("invalid_collection", "valid-index")
            .await
            .expect_err("Expected create_collection to return an error");

        assert!(matches!(
            create_collection_response,
            PineconeError::CollectionsQuotaExceededError { .. }
        ));

        mock.assert();

        Ok(())
    }

    #[tokio::test]
    async fn test_create_collection_invalid_name() -> Result<(), PineconeError> {
        let server = MockServer::start();

        let mock = server.mock(|when, then| {
            when.method(POST).path("/collections");
            then.status(409)
                .header("content-type", "application/json")
                .body(
                    r#"
                    {
                        "error": "Index not found"
                    }
                "#,
                );
        });

        let pinecone = PineconeClient::new(
            Some("api_key"),
            Some(server.base_url().as_str()),
            None,
            None,
        )
        .expect("Failed to create Pinecone instance");

        let create_collection_response = pinecone
            .create_collection("invalid_collection", "valid-index")
            .await
            .expect_err("Expected create_collection to return an error");

        assert!(matches!(
            create_collection_response,
            PineconeError::ResourceAlreadyExistsError { .. }
        ));

        mock.assert();

        Ok(())
    }

    #[tokio::test]
    async fn test_create_collection_server_error() -> Result<(), PineconeError> {
        let server = MockServer::start();

        let mock = server.mock(|when, then| {
            when.method(POST).path("/collections");
            then.status(500);
        });

        let pinecone = PineconeClient::new(
            Some("api_key"),
            Some(server.base_url().as_str()),
            None,
            None,
        )
        .expect("Failed to create Pinecone instance");

        let create_collection_response = pinecone
            .create_collection("collection-name", "index1")
            .await
            .expect_err("Expected create_collection to return an error");

        assert!(matches!(
            create_collection_response,
            PineconeError::InternalServerError { .. }
        ));

        mock.assert();

        Ok(())
    }

    #[tokio::test]
    async fn test_describe_collection() -> Result<(), PineconeError> {
        let server = MockServer::start();

        let mock = server.mock(|when, then| {
            when.method(GET).path("/collections/collection-name");
            then.status(200)
                .header("content-type", "application/json")
                .body(
                    r#"{
                        "dimension": 3,
                        "environment": "us-east1-gcp",
                        "name": "tiny-collection",
                        "size": 3126700,
                        "status": "Ready",
                        "vector_count": 99
                      }"#,
                );
        });

        // Construct Pinecone instance with the mock server URL
        let pinecone = PineconeClient::new(
            Some("api_key"),
            Some(server.base_url().as_str()),
            None,
            None,
        )
        .expect("Failed to create Pinecone instance");

        // Call describe_collection and verify the result
        let collection = pinecone
            .describe_collection("collection-name")
            .await
            .expect("Failed to describe collection");

        let expected = CollectionModel {
            name: "tiny-collection".to_string(),
            size: Some(3126700),
            status: Status::Ready,
            dimension: Some(3),
            vector_count: Some(99),
            environment: "us-east1-gcp".to_string(),
        };

        assert_eq!(collection, expected);
        mock.assert();

        Ok(())
    }

    #[tokio::test]
    async fn test_describe_collection_invalid_name() -> Result<(), PineconeError> {
        let server = MockServer::start();

        let mock = server.mock(|when, then| {
            when.method(GET).path("/collections/invalid-collection");
            then.status(404)
                .header("content-type", "application/json")
                .body(
                    r#"{
                    "error": "Collection invalid-collection not found"
                }"#,
                );
        });

        let pinecone = PineconeClient::new(
            Some("api_key"),
            Some(server.base_url().as_str()),
            None,
            None,
        )
        .expect("Failed to create Pinecone instance");

        let response = pinecone
            .describe_collection("invalid-collection")
            .await
            .expect_err("Expected describe_collection to return an error");

        assert!(matches!(
            response,
            PineconeError::CollectionNotFoundError { .. }
        ));
        mock.assert();

        Ok(())
    }

    #[tokio::test]
    async fn test_describe_collection_server_error() -> Result<(), PineconeError> {
        let server = MockServer::start();

        let mock = server.mock(|when, then| {
            when.method(GET).path("/collections/collection-name");
            then.status(500);
        });

        let pinecone = PineconeClient::new(
            Some("api_key"),
            Some(server.base_url().as_str()),
            None,
            None,
        )
        .expect("Failed to create Pinecone instance");

        let response = pinecone
            .describe_collection("collection-name")
            .await
            .expect_err("Expected describe_collection to return an error");

        assert!(matches!(
            response,
            PineconeError::InternalServerError { .. }
        ));
        mock.assert();

        Ok(())
    }

    #[tokio::test]
    async fn test_list_collections() -> Result<(), PineconeError> {
        let server = MockServer::start();

        let mock = server.mock(|when, then| {
            when.method(GET).path("/collections");
            then.status(200)
                .header("content-type", "application/json")
                .body(
                    r#"
                    {
                        "collections": [
                            {
                                "name": "small-collection",
                                "size": 3126700,
                                "status": "Ready",
                                "dimension": 3,
                                "vector_count": 99,
                                "environment": "us-east1-gcp"
                            },
                            {
                                "name": "small-collection-new",
                                "size": 3126700,
                                "status": "Initializing",
                                "dimension": 3,
                                "vector_count": 99,
                                "environment": "us-east1-gcp"
                            },
                            {
                                "name": "big-collection",
                                "size": 160087040000000,
                                "status": "Ready",
                                "dimension": 1536,
                                "vector_count": 10000000,
                                "environment": "us-east1-gcp"
                            }
                        ]
                    }"#,
                );
        });

        // Construct Pinecone instance with the mock server URL
        let pinecone = PineconeClient::new(
            Some("api_key"),
            Some(server.base_url().as_str()),
            None,
            None,
        )
        .expect("Failed to create Pinecone instance");

        // Call list_collections and verify the result
        let collection_list = pinecone
            .list_collections()
            .await
            .expect("Failed to list collections");

        let expected = CollectionList {
            // name: String, dimension: i32, metric: Metric, host: String, spec: models::IndexModelSpec, status: models::IndexModelStatus)
            collections: Some(vec![
                CollectionModel {
                    name: "small-collection".to_string(),
                    size: Some(3126700),
                    status: Status::Ready,
                    dimension: Some(3),
                    vector_count: Some(99),
                    environment: "us-east1-gcp".to_string(),
                },
                CollectionModel {
                    name: "small-collection-new".to_string(),
                    size: Some(3126700),
                    status: Status::Initializing,
                    dimension: Some(3),
                    vector_count: Some(99),
                    environment: "us-east1-gcp".to_string(),
                },
                CollectionModel {
                    name: "big-collection".to_string(),
                    size: Some(160087040000000),
                    status: Status::Ready,
                    dimension: Some(1536),
                    vector_count: Some(10000000),
                    environment: "us-east1-gcp".to_string(),
                },
            ]),
        };
        assert_eq!(collection_list, expected);

        mock.assert();

        Ok(())
    }

    #[tokio::test]
    async fn test_list_collections_error() -> Result<(), PineconeError> {
        let server = MockServer::start();

        let mock = server.mock(|when, then| {
            when.method(GET).path("/collections");
            then.status(500);
        });

        let pinecone = PineconeClient::new(
            Some("api_key"),
            Some(server.base_url().as_str()),
            None,
            None,
        )
        .expect("Failed to create Pinecone instance");

        // Call list_collections and verify the result
        let list_collections_response = pinecone
            .list_collections()
            .await
            .expect_err("Expected to fail to list collections");

        assert!(matches!(
            list_collections_response,
            PineconeError::InternalServerError { .. }
        ));
        mock.assert();

        Ok(())
    }

    #[tokio::test]
    async fn test_delete_collection() -> Result<(), PineconeError> {
        let server = MockServer::start();

        let mock = server.mock(|when, then| {
            when.method(DELETE).path("/collections/collection-name");
            then.status(202);
        });

        let pinecone = PineconeClient::new(
            Some("api_key"),
            Some(server.base_url().as_str()),
            None,
            None,
        )
        .expect("Failed to create Pinecone instance");

        let _ = pinecone
            .delete_collection("collection-name")
            .await
            .expect("Failed to delete collection");

        mock.assert();

        Ok(())
    }

    #[tokio::test]
    async fn test_delete_collection_not_found() -> Result<(), PineconeError> {
        let server = MockServer::start();

        let mock = server.mock(|when, then| {
            when.method(DELETE).path("/collections/collection-name");
            then.status(404)
                .header("content-type", "application/json")
                .body(
                    r#"
                    {
                        "error": "Collection not found"
                    }
                "#,
                );
        });

        let pinecone = PineconeClient::new(
            Some("api_key"),
            Some(server.base_url().as_str()),
            None,
            None,
        )
        .expect("Failed to create Pinecone instance");

        let delete_collection_response = pinecone
            .delete_collection("collection-name")
            .await
            .expect_err("Expected delete_collection to return an error");

        assert!(matches!(
            delete_collection_response,
            PineconeError::CollectionNotFoundError { .. }
        ));

        mock.assert();

        Ok(())
    }

    #[tokio::test]
    async fn test_delete_collection_internal_error() -> Result<(), PineconeError> {
        let server = MockServer::start();

        let mock = server.mock(|when, then| {
            when.method(DELETE).path("/collections/collection-name");
            then.status(500);
        });

        let pinecone = PineconeClient::new(
            Some("api_key"),
            Some(server.base_url().as_str()),
            None,
            None,
        )
        .expect("Failed to create Pinecone instance");

        let delete_collection_response = pinecone
            .delete_collection("collection-name")
            .await
            .expect_err("Expected delete_collection to return an error");

        assert!(matches!(
            delete_collection_response,
            PineconeError::InternalServerError { .. }
        ));

        mock.assert();

        Ok(())
    }
}<|MERGE_RESOLUTION|>--- conflicted
+++ resolved
@@ -38,11 +38,7 @@
     /// let pinecone = PineconeClient::new(None, None, None, None)?;
     ///
     /// // Create an index.
-<<<<<<< HEAD
-    /// let index_description: IndexModel = pinecone.create_serverless_index(
-=======
     /// let response: Result<IndexModel, PineconeError> = pinecone.create_serverless_index(
->>>>>>> e5116032
     ///     "index-name", // Name of the index
     ///     10, // Dimension of the vectors
     ///     Metric::Cosine, // Distance metric
@@ -50,7 +46,7 @@
     ///     "us-east-1", // Region
     ///     DeletionProtection::Enabled, // Deletion protection
     ///     WaitPolicy::NoWait // Timeout
-    /// ).await?;
+    /// ).await;
     ///
     /// # Ok(())
     /// # }
@@ -125,13 +121,8 @@
     /// let pinecone = PineconeClient::new(None, None, None, None)?;
     ///
     /// // Create a pod index.
-<<<<<<< HEAD
-    /// let index_description: IndexModel = pinecone.create_pod_index(
-    ///     "index-name", // Name of the index
-=======
     /// let response: Result<IndexModel, PineconeError> = pinecone.create_pod_index(
     ///     "index_name", // Name of the index
->>>>>>> e5116032
     ///     10, // Dimension of the index
     ///     Metric::Cosine, // Distance metric
     ///     "us-east-1", // Environment
@@ -147,7 +138,7 @@
     ///     Some("example-collection"), // Source collection
     ///     WaitPolicy::WaitFor(Duration::from_secs(10)), // Timeout
     /// )
-    /// .await?;
+    /// .await;
     /// # Ok(())
     /// # }
     /// ```
@@ -272,11 +263,7 @@
     /// let pinecone = PineconeClient::new(None, None, None, None)?;
     ///
     /// // Describe an index in the project.
-<<<<<<< HEAD
-    /// let index_description: IndexModel = pinecone.describe_index("index-name").await?;
-=======
     /// let response: Result<IndexModel, PineconeError> = pinecone.describe_index("index-name").await;
->>>>>>> e5116032
     /// # Ok(())
     /// # }
     /// ```
@@ -308,11 +295,7 @@
     /// let pinecone = PineconeClient::new(None, None, None, None)?;
     ///
     /// // List all indexes in the project.
-<<<<<<< HEAD
-    /// let index_list: IndexList = pinecone.list_indexes().await?;
-=======
     /// let response: Result<IndexList, PineconeError> = pinecone.list_indexes().await;
->>>>>>> e5116032
     /// # Ok(())
     /// # }
     /// ```
@@ -429,11 +412,7 @@
     /// let pinecone = PineconeClient::new(None, None, None, None)?;
     ///
     /// // Delete an index in the project.
-<<<<<<< HEAD
-    /// pinecone.delete_index("index-name").await?;
-=======
     /// let response: Result<(), PineconeError> = pinecone.delete_index("index-name").await;
->>>>>>> e5116032
     /// # Ok(())
     /// # }
     /// ```
@@ -466,11 +445,7 @@
     /// let pinecone = PineconeClient::new(None, None, None, None)?;
     ///
     /// // Describe an index in the project.
-<<<<<<< HEAD
-    /// let collection: CollectionModel = pinecone.create_collection("collection-name", "index-name").await?;
-=======
     /// let response: Result<CollectionModel, PineconeError> = pinecone.create_collection("collection-name", "index-name").await;
->>>>>>> e5116032
     /// # Ok(())
     /// # }
     /// ```
@@ -503,7 +478,8 @@
     ///
     /// ### Example
     /// ```no_run
-    /// use pinecone_sdk::pinecone::{PineconeClient, control::CollectionModel};
+    /// use pinecone_sdk::pinecone::PineconeClient;
+    /// use pinecone_sdk::models::CollectionModel;
     /// use pinecone_sdk::utils::errors::PineconeError;
     ///
     /// # #[tokio::main]
@@ -532,12 +508,8 @@
     ///
     /// ### Example
     /// ```no_run
-<<<<<<< HEAD
-    /// use pinecone_sdk::pinecone::{PineconeClient, control::CollectionList};
-=======
     /// use pinecone_sdk::pinecone::PineconeClient;
     /// use pinecone_sdk::models::CollectionList;
->>>>>>> e5116032
     /// use pinecone_sdk::utils::errors::PineconeError;
     ///
     /// # #[tokio::main]
@@ -545,11 +517,7 @@
     /// let pinecone = PineconeClient::new(None, None, None, None)?;
     ///
     /// // List all collections in the project.
-<<<<<<< HEAD
-    /// let collection_list: CollectionList = pinecone.list_collections().await?;
-=======
     /// let response: Result<CollectionList, PineconeError> = pinecone.list_collections().await;
->>>>>>> e5116032
     /// # Ok(())
     /// # }
     /// ```
@@ -580,11 +548,7 @@
     /// let pinecone = PineconeClient::new(None, None, None, None)?;
     ///
     /// // Delete a collection in the project.
-<<<<<<< HEAD
-    /// pinecone.delete_collection("collection-name").await?;
-=======
     /// let response: Result<(), PineconeError> = pinecone.delete_collection("collection-name").await;
->>>>>>> e5116032
     /// # Ok(())
     /// # }
     /// ```
