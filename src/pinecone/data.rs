--- conflicted
+++ resolved
@@ -53,11 +53,7 @@
     /// ### Example
     /// ```no_run
     /// use pinecone_sdk::pinecone::PineconeClient;
-<<<<<<< HEAD
     /// use pinecone_sdk::models::{Namespace, UpsertResponse, Vector};
-=======
-    /// use pinecone_sdk::pinecone::data::{Vector, UpsertResponse};
->>>>>>> 7169a9fa
     /// # use pinecone_sdk::utils::errors::PineconeError;
     ///
     /// # #[tokio::main]
@@ -74,11 +70,7 @@
     /// }];
     ///
     /// // Upsert vectors into the namespace "namespace" in the index
-<<<<<<< HEAD
     /// let response: Result<UpsertResponse, PineconeError> = index.upsert(&vectors, &"namespace".into()).await;
-=======
-    /// let response: UpsertResponse = index.upsert(&vectors, &"namespace".into()).await?;
->>>>>>> 7169a9fa
     /// # Ok(())
     /// # }
     /// ```
@@ -116,11 +108,7 @@
     /// ### Example
     /// ```no_run
     /// use pinecone_sdk::pinecone::PineconeClient;
-<<<<<<< HEAD
     /// use pinecone_sdk::models::{Namespace, ListResponse};
-=======
-    /// use pinecone_sdk::pinecone::data::ListResponse;
->>>>>>> 7169a9fa
     /// # use pinecone_sdk::utils::errors::PineconeError;
     ///
     /// # #[tokio::main]
@@ -130,11 +118,7 @@
     /// let mut index = pinecone.index("index-host").await?;
     ///
     /// // List all vectors in the namespace "namespace"
-<<<<<<< HEAD
     /// let response: Result<ListResponse, PineconeError> = index.list(&"namespace".into(), None, None, None).await;
-=======
-    /// let response: ListResponse = index.list(&"namespace".into(), None, None, None).await?;
->>>>>>> 7169a9fa
     /// # Ok(())
     /// # }
     /// ```
@@ -174,11 +158,7 @@
     /// ```no_run
     /// use std::collections::BTreeMap;
     /// use pinecone_sdk::pinecone::PineconeClient;
-<<<<<<< HEAD
     /// use pinecone_sdk::models::{DescribeIndexStatsResponse, Value, Kind, Metadata, Namespace};
-=======
-    /// use pinecone_sdk::pinecone::data::{Value, Kind, Metadata, DescribeIndexStatsResponse};
->>>>>>> 7169a9fa
     /// # use pinecone_sdk::utils::errors::PineconeError;
     ///
     /// # #[tokio::main]
@@ -193,11 +173,7 @@
     /// fields.insert("field".to_string(), Value { kind });
     ///
     /// // Describe the index statistics
-<<<<<<< HEAD
     /// let response: Result<DescribeIndexStatsResponse, PineconeError> = index.describe_index_stats(Some(Metadata { fields })).await;
-=======
-    /// let response: DescribeIndexStatsResponse = index.describe_index_stats(Some(Metadata { fields })).await?;
->>>>>>> 7169a9fa
     /// # Ok(())
     /// # }
     /// ```
@@ -248,11 +224,7 @@
     /// ### Example
     /// ```no_run
     /// use pinecone_sdk::pinecone::PineconeClient;
-<<<<<<< HEAD
     /// use pinecone_sdk::models::{Namespace, SparseValues, Metadata, UpdateResponse};
-=======
-    /// use pinecone_sdk::pinecone::data::UpdateResponse;
->>>>>>> 7169a9fa
     /// # use pinecone_sdk::utils::errors::PineconeError;
     ///
     /// # #[tokio::main]
@@ -262,17 +234,7 @@
     /// let mut index = pinecone.index("index-host").await?;
     ///
     /// // Update the vector with id "vector-id" in the namespace "namespace"
-<<<<<<< HEAD
     /// let response: Result<UpdateResponse, PineconeError> = index.update("vector-id", vec![1.0, 2.0, 3.0, 4.0], None, None, &"namespace".into()).await;
-=======
-    /// let response: UpdateResponse = index.update(
-    ///     "vector-id",
-    ///     vec![1.0, 2.0, 3.0, 4.0],
-    ///     None,
-    ///     None,
-    ///     &"namespace".into()
-    /// ).await?;
->>>>>>> 7169a9fa
     /// # Ok(())
     /// # }
     /// ```
@@ -318,38 +280,17 @@
     /// ### Example
     /// ```no_run
     /// use pinecone_sdk::pinecone::PineconeClient;
-<<<<<<< HEAD
     /// use pinecone_sdk::models::{Namespace, QueryResponse};
-=======
-    /// use pinecone_sdk::pinecone::data::{Namespace, QueryResponse};
->>>>>>> 7169a9fa
-    /// # use pinecone_sdk::utils::errors::PineconeError;
-    ///
-    /// # #[tokio::main]
-    /// # async fn main() -> Result<(), PineconeError>{
-<<<<<<< HEAD
-    /// let pinecone = PineconeClient::new(None, None, None, None).unwrap();
-    ///
-    /// // Connect to index host url
-    /// let mut index = pinecone.index("index-host").await.unwrap();
+    /// # use pinecone_sdk::utils::errors::PineconeError;
+    ///
+    /// # #[tokio::main]
+    /// # async fn main() -> Result<(), PineconeError>{
+    /// let pinecone = PineconeClient::new(None, None, None, None)?;
+    ///
+    /// let mut index = pinecone.index("index-host").await?;
     ///
     /// // Query the vector with id "vector-id" in the namespace "namespace"
     /// let response: Result<QueryResponse, PineconeError> = index.query_by_id("vector-id", 10, &Namespace::default(), None, None, None).await;
-=======
-    /// let pinecone = PineconeClient::new(None, None, None, None)?;
-    ///
-    /// let mut index = pinecone.index("index-host").await?;
-    ///
-    /// // Query the vector with id "vector-id" in the default namespace
-    /// let response: QueryResponse = index.query_by_id(
-    ///     "vector-id",
-    ///     10,
-    ///     &Namespace::default(),
-    ///     None,
-    ///     None,
-    ///     None
-    /// ).await?;
->>>>>>> 7169a9fa
     /// # Ok(())
     /// # }
     /// ```
@@ -394,11 +335,7 @@
     /// ### Example
     /// ```no_run
     /// use pinecone_sdk::pinecone::PineconeClient;
-<<<<<<< HEAD
     /// use pinecone_sdk::models::{Namespace, QueryResponse};
-=======
-    /// use pinecone_sdk::pinecone::data::{Namespace, QueryResponse};
->>>>>>> 7169a9fa
     /// # use pinecone_sdk::utils::errors::PineconeError;
     ///
     /// # #[tokio::main]
@@ -410,19 +347,7 @@
     /// let vector = vec![1.0, 2.0, 3.0, 4.0];
     ///
     /// // Query the vector in the default namespace
-<<<<<<< HEAD
     /// let response: Result<QueryResponse, PineconeError> = index.query_by_value(vector, None, 10, &Namespace::default(), None, None, None).await;
-=======
-    /// let response: QueryResponse = index.query_by_value(
-    ///     vector,
-    ///     None,
-    ///     10,
-    ///     &Namespace::default(),
-    ///     None,
-    ///     None,
-    ///     None
-    /// ).await?;
->>>>>>> 7169a9fa
     /// # Ok(())
     /// # }
     /// ```
@@ -475,11 +400,7 @@
     /// let ids = ["vector-id"];
     ///
     /// // Delete vectors from the namespace "namespace" that have the ids in the list
-<<<<<<< HEAD
     /// let response: Result<(), PineconeError> = index.delete_by_id(&ids, &"namespace".into()).await;
-=======
-    /// index.delete_by_id(&ids, &"namespace".into()).await?;
->>>>>>> 7169a9fa
     /// # Ok(())
     /// # }
     /// ```
@@ -520,11 +441,7 @@
     /// let mut index = pinecone.index("index-host").await?;
     ///
     /// // Delete all vectors from the namespace "namespace"
-<<<<<<< HEAD
     /// let response: Result<(), PineconeError> = index.delete_all(&"namespace".into()).await;
-=======
-    /// index.delete_all(&"namespace".into()).await?;
->>>>>>> 7169a9fa
     /// # Ok(())
     /// # }
     /// ```
@@ -567,11 +484,7 @@
     /// fields.insert("field".to_string(), Value { kind });
     ///
     /// // Delete vectors from the namespace "namespace" that satisfy the filter
-<<<<<<< HEAD
     /// let response: Result<(), PineconeError> = index.delete_by_filter(Metadata { fields }, &"namespace".into()).await;
-=======
-    /// index.delete_by_filter(Metadata { fields }, &"namespace".into()).await?;
->>>>>>> 7169a9fa
     /// # Ok(())
     /// # }
     /// ```
@@ -614,11 +527,7 @@
     /// ```no_run
     /// use std::collections::BTreeMap;
     /// use pinecone_sdk::pinecone::PineconeClient;
-<<<<<<< HEAD
     /// use pinecone_sdk::models::{FetchResponse, Metadata, Value, Kind};
-=======
-    /// use pinecone_sdk::pinecone::data::FetchResponse;
->>>>>>> 7169a9fa
     /// # use pinecone_sdk::utils::errors::PineconeError;
     ///
     /// # #[tokio::main]
@@ -630,11 +539,7 @@
     /// let vectors = &["1", "2"];
     ///
     /// // Fetch vectors from the default namespace that have the ids in the list
-<<<<<<< HEAD
     /// let response: Result<FetchResponse, PineconeError> = index.fetch(vectors, &Default::default()).await;
-=======
-    /// let response: FetchResponse = index.fetch(vectors, &Default::default()).await?;
->>>>>>> 7169a9fa
     /// Ok(())
     /// }
     /// ```
