--- conflicted
+++ resolved
@@ -17,13 +17,8 @@
 prost-types = "0.12.6"
 
 [dev-dependencies]
-<<<<<<< HEAD
-mockito = "0.30"
 temp-env = "0.3.6"
+httpmock = "0.7.0-rc.1"
 
 [build-dependencies]
-tonic-build = "0.11.0"
-=======
-temp-env = "0.3.6"
-httpmock = "0.7.0-rc.1"
->>>>>>> 97094460
+tonic-build = "0.11.0"