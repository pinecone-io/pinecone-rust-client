--- conflicted
+++ resolved
@@ -1,9 +1,5 @@
 pub mod config;
 pub mod control;
 pub mod pinecone;
-<<<<<<< HEAD
 pub mod utils;
-pub mod models;
-=======
-pub mod utils;
->>>>>>> 5aa32ede
+pub mod models;