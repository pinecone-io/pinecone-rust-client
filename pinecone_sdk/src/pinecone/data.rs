--- conflicted
+++ resolved
@@ -8,15 +8,10 @@
 use tonic::transport::Channel;
 use tonic::{Request, Status};
 
-<<<<<<< HEAD
 pub use pb::{
     DescribeIndexStatsResponse, ListResponse, SparseValues, UpdateResponse, UpsertResponse, Vector,
 };
-pub use prost_types::{value::Kind, Struct as MetadataFilter, Value};
-=======
-pub use pb::{DescribeIndexStatsResponse, ListResponse, UpsertResponse, Vector};
 pub use prost_types::{value::Kind, Struct as Metadata, Value};
->>>>>>> 2bac6268
 
 /// Generated protobuf module for data plane.
 pub mod pb {
@@ -194,7 +189,6 @@
         Ok(response)
     }
 
-<<<<<<< HEAD
     /// The update operation updates a vector in a namespace. If a valid is included, it will overwrite the previous value.
     /// If a `metadata` filter is included, the values of the fields specified in it will be added or overwrite the previous values.
     ///
@@ -207,33 +201,19 @@
     ///
     /// ### Return
     /// * `Result<UpsertResponse, PineconeError>` - A response object.
-=======
-    /// The delete_by_id operation deletes vectors by ID from a namespace.
-    ///
-    /// ### Arguments
-    /// * `ids: Vec<String>` - List of IDs of vectors to be deleted.
-    /// * `namespace: Option<String>` - The namespace to delete vectors from.
-    ///
-    /// ### Return
-    /// * Returns a `Result<(), PineconeError>` object.
->>>>>>> 2bac6268
-    ///
-    /// ### Example
-    /// ```no_run
-    /// use pinecone_sdk::pinecone::PineconeClient;
-<<<<<<< HEAD
-    /// use pinecone_sdk::pinecone::data::{SparseValues, MetadataFilter};
-=======
->>>>>>> 2bac6268
-    /// # use pinecone_sdk::utils::errors::PineconeError;
-    ///
-    /// # #[tokio::main]
-    /// # async fn main() -> Result<(), PineconeError>{
-    /// let pinecone = PineconeClient::new(None, None, None, None).unwrap();
-    ///
-    /// let mut index = pinecone.index("index-host").await.unwrap();
-    ///
-<<<<<<< HEAD
+    ///
+    /// ### Example
+    /// ```no_run
+    /// use pinecone_sdk::pinecone::PineconeClient;
+    /// use pinecone_sdk::pinecone::data::{SparseValues, Metadata};
+    /// # use pinecone_sdk::utils::errors::PineconeError;
+    ///
+    /// # #[tokio::main]
+    /// # async fn main() -> Result<(), PineconeError>{
+    /// let pinecone = PineconeClient::new(None, None, None, None).unwrap();
+    ///
+    /// let mut index = pinecone.index("index-host").await.unwrap();
+    ///
     /// let response = index.update("vector-id".to_string(), vec![1.0, 2.0, 3.0, 4.0], None, None, "namespace".to_string()).await.unwrap();
     /// # Ok(())
     /// # }
@@ -243,7 +223,7 @@
         id: String,
         values: Vec<f32>,
         sparse_values: Option<SparseValues>,
-        metadata: Option<MetadataFilter>,
+        metadata: Option<Metadata>,
         namespace: String,
     ) -> Result<UpdateResponse, PineconeError> {
         let request = pb::UpdateRequest {
@@ -262,7 +242,28 @@
             .into_inner();
 
         Ok(response)
-=======
+    }
+
+    /// The delete_by_id operation deletes vectors by ID from a namespace.
+    ///
+    /// ### Arguments
+    /// * `ids: Vec<String>` - List of IDs of vectors to be deleted.
+    /// * `namespace: Option<String>` - The namespace to delete vectors from.
+    ///
+    /// ### Return
+    /// * Returns a `Result<(), PineconeError>` object.
+    ///
+    /// ### Example
+    /// ```no_run
+    /// use pinecone_sdk::pinecone::PineconeClient;
+    /// # use pinecone_sdk::utils::errors::PineconeError;
+    ///
+    /// # #[tokio::main]
+    /// # async fn main() -> Result<(), PineconeError>{
+    /// let pinecone = PineconeClient::new(None, None, None, None).unwrap();
+    ///
+    /// let mut index = pinecone.index("index-host").await.unwrap();
+    ///
     /// let ids = vec!["vector-id".to_string()];
     /// let response = index.delete_by_id(ids, Some("namespace".to_string())).await.unwrap();
     /// # Ok(())
@@ -370,7 +371,6 @@
             .map_err(|e| PineconeError::DataPlaneError { status: e })?;
 
         Ok(())
->>>>>>> 2bac6268
     }
 }
 
