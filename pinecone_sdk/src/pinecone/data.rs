use crate::pinecone::PineconeClient;
use crate::utils::errors::PineconeError;
use once_cell::sync::Lazy;
use pb::vector_service_client::VectorServiceClient;
use tonic::metadata::{Ascii, MetadataValue as TonicMetadataVal};
use tonic::service::interceptor::InterceptedService;
use tonic::service::Interceptor;
use tonic::transport::Channel;
use tonic::{Request, Status};

pub use pb::{
<<<<<<< HEAD
    DescribeIndexStatsResponse, ListResponse, QueryResponse, SparseValues, UpsertResponse, Vector,
=======
    DescribeIndexStatsResponse, ListResponse, SparseValues, UpdateResponse, UpsertResponse, Vector,
>>>>>>> 983af016
};
pub use prost_types::{value::Kind, Struct as Metadata, Value};

/// Generated protobuf module for data plane.
pub mod pb {
    include!("../../../protos/_.rs");
}

#[derive(Debug, Clone)]
struct ApiKeyInterceptor {
    api_token: TonicMetadataVal<Ascii>,
}

impl Interceptor for ApiKeyInterceptor {
    fn call(&mut self, mut request: Request<()>) -> Result<Request<()>, Status> {
        // TODO: replace `api_token` with an `Option`, and do a proper `if_some`.
        if !self.api_token.is_empty() {
            request
                .metadata_mut()
                .insert("api-key", self.api_token.clone());
        }
        Ok(request)
    }
}

/// A client for interacting with a Pinecone index.
#[derive(Debug)]
pub struct Index {
    /// The name of the index.
    host: String,
    connection: VectorServiceClient<InterceptedService<Channel, ApiKeyInterceptor>>,
}

impl Index {
    /// The upsert operation writes vectors into a namespace.
    /// If a new value is upserted for an existing vector id, it will overwrite the previous value.
    ///
    /// ### Arguments
    /// * `vectors: Vec<Vector>` - A list of vectors to upsert.
    ///
    /// ### Return
    /// * `Result<UpsertResponse, PineconeError>` - A response object.
    ///
    /// ### Example
    /// ```no_run
    /// use pinecone_sdk::pinecone::PineconeClient;
    /// use pinecone_sdk::pinecone::data::Vector;
    /// # use pinecone_sdk::utils::errors::PineconeError;
    ///
    /// # #[tokio::main]
    /// # async fn main() -> Result<(), PineconeError>{
    /// let pinecone = PineconeClient::new(None, None, None, None).unwrap();
    ///
    /// let mut index = pinecone.index("index-host").await.unwrap();
    ///
    /// let vectors = vec![Vector {
    ///     id: "vector-id".to_string(),
    ///     values: vec![1.0, 2.0, 3.0, 4.0],
    ///     sparse_values: None,
    ///     metadata: None,
    /// }];
    /// let response = index.upsert(vectors, None).await.unwrap();
    /// # Ok(())
    /// # }
    /// ```
    pub async fn upsert(
        &mut self,
        vectors: Vec<Vector>,
        namespace: Option<String>,
    ) -> Result<UpsertResponse, PineconeError> {
        let request = pb::UpsertRequest {
            vectors,
            namespace: namespace.unwrap_or_default(),
        };

        let response = self
            .connection
            .upsert(request)
            .await
            .map_err(|e| PineconeError::DataPlaneError { status: e })?
            .into_inner();

        Ok(response)
    }

    /// The list operation lists the IDs of vectors in a single namespace of a serverless index. An optional prefix can be passed to limit the results to IDs with a common prefix.
    ///
    /// ### Arguments
    /// * `namespace: Option<String>` - The namespace to list vectors from.
    /// * `prefix: Option<String>` - The maximum number of vectors to return. If unspecified, the server will use a default value.
    /// * `limit: Option<u32>` - The maximum number of vector ids to return. If unspecified, the default limit is 100.
    /// * `pagination_token: Option<String>` - The token for paginating through results.
    ///
    /// ### Return
    /// * `Result<ListResponse, PineconeError>` - A response object.
    ///
    /// ### Example
    /// ```no_run
    /// use pinecone_sdk::pinecone::PineconeClient;
    /// # use pinecone_sdk::utils::errors::PineconeError;
    ///
    /// # #[tokio::main]
    /// # async fn main() -> Result<(), PineconeError>{
    /// let pinecone = PineconeClient::new(None, None, None, None).unwrap();
    ///
    /// let mut index = pinecone.index("index-host").await.unwrap();
    ///
    /// let response = index.list("namespace".to_string(), None, None, None).await.unwrap();
    /// # Ok(())
    /// # }
    /// ```
    pub async fn list(
        &mut self,
        namespace: String,
        prefix: Option<String>,
        limit: Option<u32>,
        pagination_token: Option<String>,
    ) -> Result<ListResponse, PineconeError> {
        let request = pb::ListRequest {
            namespace,
            prefix,
            limit,
            pagination_token,
        };

        let response = self
            .connection
            .list(request)
            .await
            .map_err(|e| PineconeError::DataPlaneError { status: e })?
            .into_inner();

        Ok(response)
    }

    /// The describe_index_stats operation returns statistics about the index.
    ///
    /// ### Arguments
    /// * `filter: Option<Metadata>` - An optional filter to specify which vectors to return statistics for. Note that the filter is only supported by pod indexes.
    ///
    /// ### Return
    /// * Returns a `Result<DescribeIndexStatsResponse, PineconeError>` object.
    ///
    /// ### Example
    /// ```no_run
    /// use std::collections::BTreeMap;
    /// use pinecone_sdk::pinecone::PineconeClient;
    /// use pinecone_sdk::pinecone::data::{Value, Kind, Metadata};
    /// # use pinecone_sdk::utils::errors::PineconeError;
    ///
    /// # #[tokio::main]
    /// # async fn main() -> Result<(), PineconeError>{
    /// let pinecone = PineconeClient::new(None, None, None, None).unwrap();
    ///
    /// let mut index = pinecone.index("index-host").await.unwrap();
    ///
    /// let mut fields = BTreeMap::new();
    /// fields.insert("field".to_string(), Value { kind: Some(Kind::StringValue("value".to_string())) });
    ///
    /// let response = index.describe_index_stats(Some(Metadata { fields })).await.unwrap();
    /// # Ok(())
    /// # }
    /// ```
    pub async fn describe_index_stats(
        &mut self,
        filter: Option<Metadata>,
    ) -> Result<DescribeIndexStatsResponse, PineconeError> {
        let request = pb::DescribeIndexStatsRequest { filter };

        let response = self
            .connection
            .describe_index_stats(request)
            .await
            .map_err(|e| PineconeError::DataPlaneError { status: e })?
            .into_inner();

        Ok(response)
    }

<<<<<<< HEAD
    async fn query(&mut self, request: pb::QueryRequest) -> Result<QueryResponse, PineconeError> {
        let response = self
            .connection
            .query(request)
            .await
            .map_err(|e| PineconeError::DataPlaneError { status: e })?
            .into_inner();

        Ok(response)
    }

    /// The query operation searches a namespace using a query vector. It retrieves the ids of the most similar items in a namespace, along with their similarity scores.
    ///
    /// ### Arguments
    /// * `id: String` - The id of the query vector.
    /// * `top_k: u32` - The number of results to return.
    /// * `namespace: Option<String>` - The namespace to query. If not specified, the default namespace is used.
    /// * `filter: Option<Metadata>` - The filter to apply to limit your search by vector metadata.
    /// * `include_values: Option<bool>` - Indicates whether to include the values of the vectors in the response. Default is false.
    /// * `include_metadata: Option<bool>` - Indicates whether to include the metadata of the vectors in the response. Default is false.
    ///
    /// ### Return
    /// * `Result<QueryResponse, PineconeError>` - A response object.
=======
    /// The update operation updates a vector in a namespace. If a value is included, it will overwrite the previous value.
    /// If a `metadata` filter is included, the values of the fields specified in it will be added or overwrite the previous values.
    ///
    /// ### Arguments
    /// * `id: String` - The vector's unique ID.
    /// * `values: Vec<f32>` - The vector data.
    /// * `sparse_values: Option<SparseValues>` - The sparse vector data.
    /// * `metadata: Option<MetadataFilter>` - The metadata to set for the vector.
    /// * `namespace: String` - The namespace containing the vector to update.
    ///
    /// ### Return
    /// * `Result<UpsertResponse, PineconeError>` - A response object.
>>>>>>> 983af016
    ///
    /// ### Example
    /// ```no_run
    /// use pinecone_sdk::pinecone::PineconeClient;
<<<<<<< HEAD
=======
    /// use pinecone_sdk::pinecone::data::{SparseValues, Metadata};
>>>>>>> 983af016
    /// # use pinecone_sdk::utils::errors::PineconeError;
    ///
    /// # #[tokio::main]
    /// # async fn main() -> Result<(), PineconeError>{
    /// let pinecone = PineconeClient::new(None, None, None, None).unwrap();
    ///
    /// let mut index = pinecone.index("index-host").await.unwrap();
    ///
<<<<<<< HEAD
    /// let response = index.query_by_id("vector-id".to_string(), 10, None, None, None, None).await.unwrap();
    /// # Ok(())
    /// # }
    /// ```
    pub async fn query_by_id(
        &mut self,
        id: String,
        top_k: u32,
        namespace: Option<String>,
        filter: Option<Metadata>,
        include_values: Option<bool>,
        include_metadata: Option<bool>,
    ) -> Result<QueryResponse, PineconeError> {
        let request = pb::QueryRequest {
            id,
            top_k,
            namespace: namespace.unwrap_or_default(),
            filter,
            include_values: include_values.unwrap_or(false),
            include_metadata: include_metadata.unwrap_or(false),
            queries: vec![],
            vector: vec![],
            sparse_vector: None,
        };

        self.query(request).await
    }

    /// The query operation searches a namespace using a query vector. It retrieves the ids of the most similar items in a namespace, along with their similarity scores.
    ///
    /// ### Arguments
    /// * `vector: Vec<f32>` - The query vector.
    /// * `sparse_vector: Option<SparseValues>` - Vector sparse data.
    /// * `top_k: u32` - The number of results to return.
    /// * `namespace: Option<String>` - The namespace to query. If not specified, the default namespace is used.
    /// * `filter: Option<Metadata>` - The filter to apply to limit your search by vector metadata.
    /// * `include_values: Option<bool>` - Indicates whether to include the values of the vectors in the response. Default is false.
    /// * `include_metadata: Option<bool>` - Indicates whether to include the metadata of the vectors in the response. Default is false.
    ///
    /// ### Return
    /// * `Result<QueryResponse, PineconeError>` - A response object.
    ///
    /// ### Example
    /// ```no_run
    /// use pinecone_sdk::pinecone::PineconeClient;
    /// # use pinecone_sdk::utils::errors::PineconeError;
    ///
    /// # #[tokio::main]
    /// # async fn main() -> Result<(), PineconeError>{
    /// let pinecone = PineconeClient::new(None, None, None, None).unwrap();
    ///
    /// let mut index = pinecone.index("index-host").await.unwrap();
    ///
    /// //let response = index.query_by_value([], 10, None, None, None, None).await.unwrap();
    /// # Ok(())
    /// # }
    /// ```
    pub async fn query_by_value(
        &mut self,
        vector: Vec<f32>,
        sparse_vector: Option<SparseValues>,
        top_k: u32,
        namespace: Option<String>,
        filter: Option<Metadata>,
        include_values: Option<bool>,
        include_metadata: Option<bool>,
    ) -> Result<QueryResponse, PineconeError> {
        let request = pb::QueryRequest {
            id: "".to_string(),
            top_k,
            namespace: namespace.unwrap_or_default(),
            filter,
            include_values: include_values.unwrap_or(false),
            include_metadata: include_metadata.unwrap_or(false),
            queries: vec![],
            vector,
            sparse_vector,
        };

        self.query(request).await
=======
    /// let response = index.update("vector-id".to_string(), vec![1.0, 2.0, 3.0, 4.0], None, None, "namespace".to_string()).await.unwrap();
    /// # Ok(())
    /// # }
    /// ```
    pub async fn update(
        &mut self,
        id: String,
        values: Vec<f32>,
        sparse_values: Option<SparseValues>,
        metadata: Option<Metadata>,
        namespace: String,
    ) -> Result<UpdateResponse, PineconeError> {
        let request = pb::UpdateRequest {
            id,
            values,
            sparse_values,
            set_metadata: metadata,
            namespace,
        };

        let response = self
            .connection
            .update(request)
            .await
            .map_err(|e| PineconeError::DataPlaneError { status: e })?
            .into_inner();

        Ok(response)
>>>>>>> 983af016
    }

    /// The delete_by_id operation deletes vectors by ID from a namespace.
    ///
    /// ### Arguments
    /// * `ids: Vec<String>` - List of IDs of vectors to be deleted.
    /// * `namespace: Option<String>` - The namespace to delete vectors from.
    ///
    /// ### Return
    /// * Returns a `Result<(), PineconeError>` object.
    ///
    /// ### Example
    /// ```no_run
    /// use pinecone_sdk::pinecone::PineconeClient;
    /// # use pinecone_sdk::utils::errors::PineconeError;
    ///
    /// # #[tokio::main]
    /// # async fn main() -> Result<(), PineconeError>{
    /// let pinecone = PineconeClient::new(None, None, None, None).unwrap();
    ///
    /// let mut index = pinecone.index("index-host").await.unwrap();
    ///
    /// let ids = vec!["vector-id".to_string()];
    /// let response = index.delete_by_id(ids, Some("namespace".to_string())).await.unwrap();
    /// # Ok(())
    /// # }
    /// ```
    pub async fn delete_by_id(
        &mut self,
        ids: Vec<String>,
        namespace: Option<String>,
    ) -> Result<(), PineconeError> {
        let request = pb::DeleteRequest {
            ids,
            delete_all: false,
            namespace: namespace.unwrap_or_default(),
            filter: None,
        };

        self.delete(request).await
    }

    /// The delete_all operation deletes all vectors from a namespace.
    ///
    /// ### Arguments
    /// * `namespace: Option<String>` - The namespace to delete vectors from.
    ///
    /// ### Return
    /// * Returns a `Result<(), PineconeError>` object.
    ///
    /// ### Example
    /// ```no_run
    /// use pinecone_sdk::pinecone::PineconeClient;
    /// # use pinecone_sdk::utils::errors::PineconeError;
    ///
    /// # #[tokio::main]
    /// # async fn main() -> Result<(), PineconeError>{
    /// let pinecone = PineconeClient::new(None, None, None, None).unwrap();
    ///
    /// let mut index = pinecone.index("index-host").await.unwrap();
    ///
    /// let response = index.delete_all(Some("namespace".to_string())).await.unwrap();
    /// # Ok(())
    /// # }
    /// ```
    pub async fn delete_all(&mut self, namespace: Option<String>) -> Result<(), PineconeError> {
        let request = pb::DeleteRequest {
            ids: vec![],
            delete_all: true,
            namespace: namespace.unwrap_or_default(),
            filter: None,
        };

        self.delete(request).await
    }

    /// The delete_by_filter operation deletes the vectors from a namespace that satisfy the filter.
    ///
    /// ### Arguments
    /// * `filter: Metadata` - The filter to specify which vectors to delete.
    /// * `namespace: Option<String>` - The namespace to delete vectors from.
    ///
    /// ### Return
    /// * Returns a `Result<(), PineconeError>` object.
    ///
    /// ### Example
    /// ```no_run
    /// use std::collections::BTreeMap;
    /// use pinecone_sdk::pinecone::PineconeClient;
    /// use pinecone_sdk::pinecone::data::{Metadata, Value, Kind};
    /// # use pinecone_sdk::utils::errors::PineconeError;
    ///
    /// # #[tokio::main]
    /// # async fn main() -> Result<(), PineconeError>{
    /// let pinecone = PineconeClient::new(None, None, None, None).unwrap();
    ///
    /// let mut index = pinecone.index("index-host").await.unwrap();
    ///
    /// let mut fields = BTreeMap::new();
    /// fields.insert("field".to_string(), Value { kind: Some(Kind::StringValue("value".to_string())) });
    ///
    /// let response = index.delete_by_filter(Metadata { fields }, Some("namespace".to_string())).await.unwrap();
    /// # Ok(())
    /// # }
    /// ```
    pub async fn delete_by_filter(
        &mut self,
        filter: Metadata,
        namespace: Option<String>,
    ) -> Result<(), PineconeError> {
        let request = pb::DeleteRequest {
            ids: vec![],
            delete_all: false,
            namespace: namespace.unwrap_or_default(),
            filter: Some(filter),
        };

        self.delete(request).await
    }

    // Helper function to call delete operation
    async fn delete(&mut self, request: pb::DeleteRequest) -> Result<(), PineconeError> {
        let _ = self
            .connection
            .delete(request)
            .await
            .map_err(|e| PineconeError::DataPlaneError { status: e })?;

        Ok(())
    }
}

impl PineconeClient {
    /// Match the scheme in a host string.
    ///
    /// ### Arguments
    /// * `host: &str` - The host string to match.
    ///
    /// ### Return
    /// * `bool` - True if the host string contains a scheme, false otherwise.
    fn has_scheme(host: &str) -> bool {
        static RE: Lazy<regex::Regex> = Lazy::new(|| regex::Regex::new(r"^[a-zA-Z]+://").unwrap());
        RE.is_match(host)
    }

    /// Match the port in a host string.
    ///
    /// ### Arguments
    /// * `host: &str` - The host string to match.
    ///
    /// ### Return
    /// * `bool` - True if the host string contains a port, false otherwise.
    fn has_port(host: &str) -> bool {
        static RE: Lazy<regex::Regex> = Lazy::new(|| regex::Regex::new(r":\d+$").unwrap());
        RE.is_match(host)
    }

    /// Target an index for data operations.
    ///
    /// ### Arguments
    /// * `host: &str` - The host of the index to target. If the host does not contain a scheme, it will default to `https://`. If the host does not contain a port, it will default to `443`.
    ///
    /// ### Return
    /// * `Result<Index, PineconeError>` - A Pinecone index object.
    ///
    /// ### Example
    ///
    /// ```no_run
    /// use pinecone_sdk::pinecone::PineconeClient;
    /// # use pinecone_sdk::utils::errors::PineconeError;
    ///
    /// # #[tokio::main]
    /// # async fn main() -> Result<(), PineconeError>{
    /// let pinecone = PineconeClient::new(None, None, None, None).unwrap();
    ///
    /// let index = pinecone.index("index-host").await.unwrap();
    /// # Ok(())
    /// # }
    /// ```
    pub async fn index(&self, host: &str) -> Result<Index, PineconeError> {
        let endpoint = host.to_string();

        let endpoint = if PineconeClient::has_scheme(&endpoint) {
            endpoint
        } else {
            format!("https://{}", endpoint)
        };

        let endpoint = if PineconeClient::has_port(&endpoint) {
            endpoint
        } else {
            format!("{}:443", endpoint)
        };

        let index = Index {
            host: endpoint.clone(),
            connection: self.new_index_connection(endpoint).await?,
        };

        Ok(index)
    }

    async fn new_index_connection(
        &self,
        host: String,
    ) -> Result<VectorServiceClient<InterceptedService<Channel, ApiKeyInterceptor>>, PineconeError>
    {
        let tls_config = tonic::transport::ClientTlsConfig::default();

        // connect to server
        let endpoint = Channel::from_shared(host)
            .map_err(|e| PineconeError::ConnectionError {
                source: Box::new(e),
            })?
            .tls_config(tls_config)
            .map_err(|e| PineconeError::ConnectionError {
                source: Box::new(e),
            })?;

        let channel = endpoint
            .connect()
            .await
            .map_err(|e| PineconeError::ConnectionError {
                source: Box::new(e),
            })?;

        // add api key in metadata through interceptor
        let token: TonicMetadataVal<_> = self.api_key.parse().unwrap();
        let add_api_key_interceptor = ApiKeyInterceptor { api_token: token };
        let inner = VectorServiceClient::with_interceptor(channel, add_api_key_interceptor);

        Ok(inner)
    }
}

#[cfg(test)]
mod tests {
    use super::*;
    use httpmock::prelude::*;

    #[tokio::test]
    async fn test_index_full_endpoint() {
        let server = MockServer::start();

        // server url contains scheme and port
        let _mock = server.mock(|_when, then| {
            then.status(200);
        });

        let pinecone = PineconeClient::new(None, None, None, None).unwrap();

        let index = pinecone.index(server.base_url().as_str()).await.unwrap();

        assert_eq!(index.host, server.base_url());
    }

    #[tokio::test]
    async fn test_index_no_scheme() {
        let server = MockServer::start();

        // server url contains no scheme
        let _mock = server.mock(|_when, then| {
            then.status(200);
        });

        let pinecone = PineconeClient::new(None, None, None, None).unwrap();

        let addr = server.address().to_string();

        let _index = pinecone
            .index(addr.as_str())
            .await
            .expect_err("Expected connection error");
    }

    #[tokio::test]
    async fn test_index_no_port() {
        let server = MockServer::start();

        // server url contains no port
        let _mock = server.mock(|_when, then| {
            then.status(200);
        });

        let pinecone = PineconeClient::new(None, None, None, None).unwrap();

        let scheme_host = format!("http://{}", server.host());

        let _index = pinecone
            .index(scheme_host.as_str())
            .await
            .expect_err("Expected connection error");
    }

    #[tokio::test]
    async fn test_index_no_scheme_no_port() {
        let server = MockServer::start();

        // server url contains no scheme and no port
        let _mock = server.mock(|_when, then| {
            then.status(200);
        });

        let pinecone = PineconeClient::new(None, None, None, None).unwrap();

        let host = server.host();

        let _index = pinecone
            .index(host.as_str())
            .await
            .expect_err("Expected connection error");
    }
}<|MERGE_RESOLUTION|>--- conflicted
+++ resolved
@@ -9,11 +9,8 @@
 use tonic::{Request, Status};
 
 pub use pb::{
-<<<<<<< HEAD
-    DescribeIndexStatsResponse, ListResponse, QueryResponse, SparseValues, UpsertResponse, Vector,
-=======
-    DescribeIndexStatsResponse, ListResponse, SparseValues, UpdateResponse, UpsertResponse, Vector,
->>>>>>> 983af016
+    DescribeIndexStatsResponse, ListResponse, QueryResponse, SparseValues, UpdateResponse,
+    UpsertResponse, Vector,
 };
 pub use prost_types::{value::Kind, Struct as Metadata, Value};
 
@@ -193,11 +190,65 @@
         Ok(response)
     }
 
-<<<<<<< HEAD
     async fn query(&mut self, request: pb::QueryRequest) -> Result<QueryResponse, PineconeError> {
         let response = self
             .connection
             .query(request)
+            .await
+            .map_err(|e| PineconeError::DataPlaneError { status: e })?
+            .into_inner();
+
+        Ok(response)
+    }
+
+    /// The update operation updates a vector in a namespace. If a value is included, it will overwrite the previous value.
+    /// If a `metadata` filter is included, the values of the fields specified in it will be added or overwrite the previous values.
+    ///
+    /// ### Arguments
+    /// * `id: String` - The vector's unique ID.
+    /// * `values: Vec<f32>` - The vector data.
+    /// * `sparse_values: Option<SparseValues>` - The sparse vector data.
+    /// * `metadata: Option<MetadataFilter>` - The metadata to set for the vector.
+    /// * `namespace: String` - The namespace containing the vector to update.
+    ///
+    /// ### Return
+    /// * `Result<UpsertResponse, PineconeError>` - A response object.
+    ///
+    /// ### Example
+    /// ```no_run
+    /// use pinecone_sdk::pinecone::PineconeClient;
+    /// use pinecone_sdk::pinecone::data::{SparseValues, Metadata};
+    /// # use pinecone_sdk::utils::errors::PineconeError;
+    ///
+    /// # #[tokio::main]
+    /// # async fn main() -> Result<(), PineconeError>{
+    /// let pinecone = PineconeClient::new(None, None, None, None).unwrap();
+    ///
+    /// let mut index = pinecone.index("index-host").await.unwrap();
+    ///
+    /// let response = index.update("vector-id".to_string(), vec![1.0, 2.0, 3.0, 4.0], None, None, "namespace".to_string()).await.unwrap();
+    /// # Ok(())
+    /// # }
+    /// ```
+    pub async fn update(
+        &mut self,
+        id: String,
+        values: Vec<f32>,
+        sparse_values: Option<SparseValues>,
+        metadata: Option<Metadata>,
+        namespace: String,
+    ) -> Result<UpdateResponse, PineconeError> {
+        let request = pb::UpdateRequest {
+            id,
+            values,
+            sparse_values,
+            set_metadata: metadata,
+            namespace,
+        };
+
+        let response = self
+            .connection
+            .update(request)
             .await
             .map_err(|e| PineconeError::DataPlaneError { status: e })?
             .into_inner();
@@ -217,37 +268,18 @@
     ///
     /// ### Return
     /// * `Result<QueryResponse, PineconeError>` - A response object.
-=======
-    /// The update operation updates a vector in a namespace. If a value is included, it will overwrite the previous value.
-    /// If a `metadata` filter is included, the values of the fields specified in it will be added or overwrite the previous values.
-    ///
-    /// ### Arguments
-    /// * `id: String` - The vector's unique ID.
-    /// * `values: Vec<f32>` - The vector data.
-    /// * `sparse_values: Option<SparseValues>` - The sparse vector data.
-    /// * `metadata: Option<MetadataFilter>` - The metadata to set for the vector.
-    /// * `namespace: String` - The namespace containing the vector to update.
-    ///
-    /// ### Return
-    /// * `Result<UpsertResponse, PineconeError>` - A response object.
->>>>>>> 983af016
-    ///
-    /// ### Example
-    /// ```no_run
-    /// use pinecone_sdk::pinecone::PineconeClient;
-<<<<<<< HEAD
-=======
-    /// use pinecone_sdk::pinecone::data::{SparseValues, Metadata};
->>>>>>> 983af016
-    /// # use pinecone_sdk::utils::errors::PineconeError;
-    ///
-    /// # #[tokio::main]
-    /// # async fn main() -> Result<(), PineconeError>{
-    /// let pinecone = PineconeClient::new(None, None, None, None).unwrap();
-    ///
-    /// let mut index = pinecone.index("index-host").await.unwrap();
-    ///
-<<<<<<< HEAD
+    ///
+    /// ### Example
+    /// ```no_run
+    /// use pinecone_sdk::pinecone::PineconeClient;
+    /// # use pinecone_sdk::utils::errors::PineconeError;
+    ///
+    /// # #[tokio::main]
+    /// # async fn main() -> Result<(), PineconeError>{
+    /// let pinecone = PineconeClient::new(None, None, None, None).unwrap();
+    ///
+    /// let mut index = pinecone.index("index-host").await.unwrap();
+    ///
     /// let response = index.query_by_id("vector-id".to_string(), 10, None, None, None, None).await.unwrap();
     /// # Ok(())
     /// # }
@@ -328,36 +360,6 @@
         };
 
         self.query(request).await
-=======
-    /// let response = index.update("vector-id".to_string(), vec![1.0, 2.0, 3.0, 4.0], None, None, "namespace".to_string()).await.unwrap();
-    /// # Ok(())
-    /// # }
-    /// ```
-    pub async fn update(
-        &mut self,
-        id: String,
-        values: Vec<f32>,
-        sparse_values: Option<SparseValues>,
-        metadata: Option<Metadata>,
-        namespace: String,
-    ) -> Result<UpdateResponse, PineconeError> {
-        let request = pb::UpdateRequest {
-            id,
-            values,
-            sparse_values,
-            set_metadata: metadata,
-            namespace,
-        };
-
-        let response = self
-            .connection
-            .update(request)
-            .await
-            .map_err(|e| PineconeError::DataPlaneError { status: e })?
-            .into_inner();
-
-        Ok(response)
->>>>>>> 983af016
     }
 
     /// The delete_by_id operation deletes vectors by ID from a namespace.
