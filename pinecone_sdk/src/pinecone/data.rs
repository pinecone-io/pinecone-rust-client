use crate::pinecone::PineconeClient;
use crate::utils::errors::PineconeError;
use once_cell::sync::Lazy;
use pb::vector_service_client::VectorServiceClient;
use tonic::metadata::{Ascii, MetadataValue as TonicMetadataVal};
use tonic::service::interceptor::InterceptedService;
use tonic::service::Interceptor;
use tonic::transport::Channel;
use tonic::{Request, Status};

pub use pb::{
<<<<<<< HEAD
    DescribeIndexStatsResponse, FetchResponse, ListResponse, SparseValues, UpdateResponse, UpsertResponse, Vector,
=======
    DescribeIndexStatsResponse, ListResponse, QueryResponse, SparseValues, UpdateResponse,
    UpsertResponse, Vector,
>>>>>>> 3189898e
};
pub use prost_types::{value::Kind, Struct as Metadata, Value};

/// Generated protobuf module for data plane.
pub mod pb {
    include!("../../../protos/_.rs");
}

#[derive(Debug, Clone)]
struct ApiKeyInterceptor {
    api_token: TonicMetadataVal<Ascii>,
}

impl Interceptor for ApiKeyInterceptor {
    fn call(&mut self, mut request: Request<()>) -> Result<Request<()>, Status> {
        // TODO: replace `api_token` with an `Option`, and do a proper `if_some`.
        if !self.api_token.is_empty() {
            request
                .metadata_mut()
                .insert("api-key", self.api_token.clone());
        }
        Ok(request)
    }
}

/// A client for interacting with a Pinecone index.
#[derive(Debug)]
pub struct Index {
    /// The name of the index.
    host: String,
    connection: VectorServiceClient<InterceptedService<Channel, ApiKeyInterceptor>>,
}

/// The namespace of an index
#[derive(Debug, Clone, PartialEq, Eq, Hash, Default, PartialOrd, Ord)]
pub struct Namespace {
    /// The name of the namespace
    pub name: String,
}

impl From<String> for Namespace {
    fn from(name: String) -> Self {
        Self { name }
    }
}

impl From<&str> for Namespace {
    fn from(name: &str) -> Self {
        Self {
            name: name.to_string(),
        }
    }
}

impl Index {
    /// The upsert operation writes vectors into a namespace.
    /// If a new value is upserted for an existing vector id, it will overwrite the previous value.
    ///
    /// ### Arguments
    /// * `vectors: Vec<Vector>` - A list of vectors to upsert.
    ///
    /// ### Return
    /// * `Result<UpsertResponse, PineconeError>` - A response object.
    ///
    /// ### Example
    /// ```no_run
    /// use pinecone_sdk::pinecone::PineconeClient;
    /// use pinecone_sdk::pinecone::data::{Namespace, Vector};
    /// # use pinecone_sdk::utils::errors::PineconeError;
    ///
    /// # #[tokio::main]
    /// # async fn main() -> Result<(), PineconeError>{
    /// let pinecone = PineconeClient::new(None, None, None, None).unwrap();
    ///
    /// let mut index = pinecone.index("index-host").await.unwrap();
    ///
    /// let vectors = [Vector {
    ///     id: "vector-id".to_string(),
    ///     values: vec![1.0, 2.0, 3.0, 4.0],
    ///     sparse_values: None,
    ///     metadata: None,
    /// }];
    /// let response = index.upsert(&vectors, &"namespace".into()).await.unwrap();
    /// # Ok(())
    /// # }
    /// ```
    pub async fn upsert(
        &mut self,
        vectors: &[Vector],
        namespace: &Namespace,
    ) -> Result<UpsertResponse, PineconeError> {
        let request = pb::UpsertRequest {
            vectors: vectors.to_vec(),
            namespace: namespace.name.clone(),
        };

        let response = self
            .connection
            .upsert(request)
            .await
            .map_err(|e| PineconeError::DataPlaneError { status: e })?
            .into_inner();

        Ok(response)
    }

    /// The list operation lists the IDs of vectors in a single namespace of a serverless index. An optional prefix can be passed to limit the results to IDs with a common prefix.
    ///
    /// ### Arguments
    /// * `namespace: Namespace` - Default is "".
    /// * `prefix: Option<String>` - The maximum number of vectors to return. If unspecified, the server will use a default value.
    /// * `limit: Option<u32>` - The maximum number of vector ids to return. If unspecified, the default limit is 100.
    /// * `pagination_token: Option<String>` - The token for paginating through results.
    ///
    /// ### Return
    /// * `Result<ListResponse, PineconeError>` - A response object.
    ///
    /// ### Example
    /// ```no_run
    /// use pinecone_sdk::pinecone::PineconeClient;
    /// use pinecone_sdk::pinecone::data::Namespace;
    /// # use pinecone_sdk::utils::errors::PineconeError;
    ///
    /// # #[tokio::main]
    /// # async fn main() -> Result<(), PineconeError>{
    /// let pinecone = PineconeClient::new(None, None, None, None).unwrap();
    ///
    /// let mut index = pinecone.index("index-host").await.unwrap();
    ///
    /// let response = index.list(&"namespace".into(), None, None, None).await.unwrap();
    /// # Ok(())
    /// # }
    /// ```
    pub async fn list(
        &mut self,
        namespace: &Namespace,
        prefix: Option<String>,
        limit: Option<u32>,
        pagination_token: Option<String>,
    ) -> Result<ListResponse, PineconeError> {
        let request = pb::ListRequest {
            namespace: namespace.name.clone(),
            prefix,
            limit,
            pagination_token,
        };

        let response = self
            .connection
            .list(request)
            .await
            .map_err(|e| PineconeError::DataPlaneError { status: e })?
            .into_inner();

        Ok(response)
    }

    /// The describe_index_stats operation returns statistics about the index.
    ///
    /// ### Arguments
    /// * `filter: Option<Metadata>` - An optional filter to specify which vectors to return statistics for. Note that the filter is only supported by pod indexes.
    ///
    /// ### Return
    /// * Returns a `Result<DescribeIndexStatsResponse, PineconeError>` object.
    ///
    /// ### Example
    /// ```no_run
    /// use std::collections::BTreeMap;
    /// use pinecone_sdk::pinecone::PineconeClient;
    /// use pinecone_sdk::pinecone::data::{Value, Kind, Metadata, Namespace};
    /// # use pinecone_sdk::utils::errors::PineconeError;
    ///
    /// # #[tokio::main]
    /// # async fn main() -> Result<(), PineconeError>{
    /// let pinecone = PineconeClient::new(None, None, None, None).unwrap();
    ///
    /// let mut index = pinecone.index("index-host").await.unwrap();
    ///
    /// let mut fields = BTreeMap::new();
    /// fields.insert("field".to_string(), Value { kind: Some(Kind::StringValue("value".to_string())) });
    ///
    /// let response = index.describe_index_stats(Some(Metadata { fields })).await.unwrap();
    /// # Ok(())
    /// # }
    /// ```
    pub async fn describe_index_stats(
        &mut self,
        filter: Option<Metadata>,
    ) -> Result<DescribeIndexStatsResponse, PineconeError> {
        let request = pb::DescribeIndexStatsRequest { filter };

        let response = self
            .connection
            .describe_index_stats(request)
            .await
            .map_err(|e| PineconeError::DataPlaneError { status: e })?
            .into_inner();

        Ok(response)
    }

    async fn query(&mut self, request: pb::QueryRequest) -> Result<QueryResponse, PineconeError> {
        let response = self
            .connection
            .query(request)
            .await
            .map_err(|e| PineconeError::DataPlaneError { status: e })?
            .into_inner();

        Ok(response)
    }

    /// The update operation updates a vector in a namespace. If a value is included, it will overwrite the previous value.
    /// If a `metadata` filter is included, the values of the fields specified in it will be added or overwrite the previous values.
    ///
    /// ### Arguments
    /// * `id: String` - The vector's unique ID.
    /// * `values: Vec<f32>` - The vector data.
    /// * `sparse_values: Option<SparseValues>` - The sparse vector data.
    /// * `metadata: Option<MetadataFilter>` - The metadata to set for the vector.
    /// * `namespace: Namespace` - The namespace containing the vector to update. Default is "".
    ///
    /// ### Return
    /// * `Result<UpsertResponse, PineconeError>` - A response object.
    ///
    /// ### Example
    /// ```no_run
    /// use pinecone_sdk::pinecone::PineconeClient;
    /// use pinecone_sdk::pinecone::data::{Namespace, SparseValues, Metadata};
    /// # use pinecone_sdk::utils::errors::PineconeError;
    ///
    /// # #[tokio::main]
    /// # async fn main() -> Result<(), PineconeError>{
    /// let pinecone = PineconeClient::new(None, None, None, None).unwrap();
    ///
    /// let mut index = pinecone.index("index-host").await.unwrap();
    ///
    /// let response = index.update("vector-id".to_string(), vec![1.0, 2.0, 3.0, 4.0], None, None, &"namespace".into()).await.unwrap();
    /// # Ok(())
    /// # }
    /// ```
    pub async fn update(
        &mut self,
        id: String,
        values: Vec<f32>,
        sparse_values: Option<SparseValues>,
        metadata: Option<Metadata>,
        namespace: &Namespace,
    ) -> Result<UpdateResponse, PineconeError> {
        let request = pb::UpdateRequest {
            id,
            values,
            sparse_values,
            set_metadata: metadata,
            namespace: namespace.name.clone(),
        };

        let response = self
            .connection
            .update(request)
            .await
            .map_err(|e| PineconeError::DataPlaneError { status: e })?
            .into_inner();

        Ok(response)
    }

    /// The query operation searches a namespace using a query vector. It retrieves the ids of the most similar items in a namespace, along with their similarity scores.
    ///
    /// ### Arguments
    /// * `id: String` - The id of the query vector.
    /// * `top_k: u32` - The number of results to return.
    /// * `namespace: Option<String>` - The namespace to query. If not specified, the default namespace is used.
    /// * `filter: Option<Metadata>` - The filter to apply to limit your search by vector metadata.
    /// * `include_values: Option<bool>` - Indicates whether to include the values of the vectors in the response. Default is false.
    /// * `include_metadata: Option<bool>` - Indicates whether to include the metadata of the vectors in the response. Default is false.
    ///
    /// ### Return
    /// * `Result<QueryResponse, PineconeError>` - A response object.
    ///
    /// ### Example
    /// ```no_run
    /// use pinecone_sdk::pinecone::PineconeClient;
    /// use pinecone_sdk::pinecone::data::Namespace;
    /// # use pinecone_sdk::utils::errors::PineconeError;
    ///
    /// # #[tokio::main]
    /// # async fn main() -> Result<(), PineconeError>{
    /// let pinecone = PineconeClient::new(None, None, None, None).unwrap();
    ///
    /// let mut index = pinecone.index("index-host").await.unwrap();
    ///
    /// let response = index.query_by_id("vector-id".to_string(), 10, &Namespace::default(), None, None, None).await.unwrap();
    /// # Ok(())
    /// # }
    /// ```
    pub async fn query_by_id(
        &mut self,
        id: String,
        top_k: u32,
        namespace: &Namespace,
        filter: Option<Metadata>,
        include_values: Option<bool>,
        include_metadata: Option<bool>,
    ) -> Result<QueryResponse, PineconeError> {
        let request = pb::QueryRequest {
            id,
            top_k,
            namespace: namespace.name.clone(),
            filter,
            include_values: include_values.unwrap_or(false),
            include_metadata: include_metadata.unwrap_or(false),
            queries: vec![],
            vector: vec![],
            sparse_vector: None,
        };

        self.query(request).await
    }

    /// The query operation searches a namespace using a query vector. It retrieves the ids of the most similar items in a namespace, along with their similarity scores.
    ///
    /// ### Arguments
    /// * `vector: Vec<f32>` - The query vector.
    /// * `sparse_vector: Option<SparseValues>` - Vector sparse data.
    /// * `top_k: u32` - The number of results to return.
    /// * `namespace: Option<String>` - The namespace to query. If not specified, the default namespace is used.
    /// * `filter: Option<Metadata>` - The filter to apply to limit your search by vector metadata.
    /// * `include_values: Option<bool>` - Indicates whether to include the values of the vectors in the response. Default is false.
    /// * `include_metadata: Option<bool>` - Indicates whether to include the metadata of the vectors in the response. Default is false.
    ///
    /// ### Return
    /// * `Result<QueryResponse, PineconeError>` - A response object.
    ///
    /// ### Example
    /// ```no_run
    /// use pinecone_sdk::pinecone::PineconeClient;
    /// use pinecone_sdk::pinecone::data::Namespace;
    /// # use pinecone_sdk::utils::errors::PineconeError;
    ///
    /// # #[tokio::main]
    /// # async fn main() -> Result<(), PineconeError>{
    /// let pinecone = PineconeClient::new(None, None, None, None).unwrap();
    ///
    /// let mut index = pinecone.index("index-host").await.unwrap();
    ///
    /// let vector = vec![1.0, 2.0, 3.0, 4.0];
    ///
    /// let response = index.query_by_value(vector, None, 10, &Namespace::default(), None, None, None).await.unwrap();
    /// # Ok(())
    /// # }
    /// ```
    pub async fn query_by_value(
        &mut self,
        vector: Vec<f32>,
        sparse_vector: Option<SparseValues>,
        top_k: u32,
        namespace: &Namespace,
        filter: Option<Metadata>,
        include_values: Option<bool>,
        include_metadata: Option<bool>,
    ) -> Result<QueryResponse, PineconeError> {
        let request = pb::QueryRequest {
            id: "".to_string(),
            top_k,
            namespace: namespace.name.clone(),
            filter,
            include_values: include_values.unwrap_or(false),
            include_metadata: include_metadata.unwrap_or(false),
            queries: vec![],
            vector,
            sparse_vector,
        };

        self.query(request).await
    }

    /// The delete_by_id operation deletes vectors by ID from a namespace.
    ///
    /// ### Arguments
    /// * `ids: Vec<String>` - List of IDs of vectors to be deleted.
    /// * `namespace: Namespace` - The namespace to delete vectors from. Default is "".
    ///
    /// ### Return
    /// * Returns a `Result<(), PineconeError>` object.
    ///
    /// ### Example
    /// ```no_run
    /// use pinecone_sdk::pinecone::PineconeClient;
    /// use pinecone_sdk::pinecone::data::Namespace;
    /// # use pinecone_sdk::utils::errors::PineconeError;
    ///
    /// # #[tokio::main]
    /// # async fn main() -> Result<(), PineconeError>{
    /// let pinecone = PineconeClient::new(None, None, None, None).unwrap();
    ///
    /// let mut index = pinecone.index("index-host").await.unwrap();
    ///
    /// let ids = ["vector-id".to_string()];
    /// let response = index.delete_by_id(&ids, &"namespace".into()).await.unwrap();
    /// # Ok(())
    /// # }
    /// ```
    pub async fn delete_by_id(
        &mut self,
        ids: &[String],
        namespace: &Namespace,
    ) -> Result<(), PineconeError> {
        let request = pb::DeleteRequest {
            ids: ids.to_vec(),
            delete_all: false,
            namespace: namespace.name.clone(),
            filter: None,
        };

        self.delete(request).await
    }

    /// The delete_all operation deletes all vectors from a namespace.
    ///
    /// ### Arguments
    /// * `namespace: Namespace` - The namespace to delete vectors from. Default is "".
    ///
    /// ### Return
    /// * Returns a `Result<(), PineconeError>` object.
    ///
    /// ### Example
    /// ```no_run
    /// use pinecone_sdk::pinecone::PineconeClient;
    /// use pinecone_sdk::pinecone::data::Namespace;
    /// # use pinecone_sdk::utils::errors::PineconeError;
    ///
    /// # #[tokio::main]
    /// # async fn main() -> Result<(), PineconeError>{
    /// let pinecone = PineconeClient::new(None, None, None, None).unwrap();
    ///
    /// let mut index = pinecone.index("index-host").await.unwrap();
    ///
    /// let response = index.delete_all(&"namespace".into()).await.unwrap();
    /// # Ok(())
    /// # }
    /// ```
    pub async fn delete_all(&mut self, namespace: &Namespace) -> Result<(), PineconeError> {
        let request = pb::DeleteRequest {
            ids: vec![],
            delete_all: true,
            namespace: namespace.name.clone(),
            filter: None,
        };

        self.delete(request).await
    }

    /// The delete_by_filter operation deletes the vectors from a namespace that satisfy the filter.
    ///
    /// ### Arguments
    /// * `filter: Metadata` - The filter to specify which vectors to delete.
    /// * `namespace: Namespace` - The namespace to delete vectors from.
    ///
    /// ### Return
    /// * Returns a `Result<(), PineconeError>` object.
    ///
    /// ### Example
    /// ```no_run
    /// use std::collections::BTreeMap;
    /// use pinecone_sdk::pinecone::PineconeClient;
    /// use pinecone_sdk::pinecone::data::{Metadata, Value, Kind, Namespace};
    /// # use pinecone_sdk::utils::errors::PineconeError;
    ///
    /// # #[tokio::main]
    /// # async fn main() -> Result<(), PineconeError>{
    /// let pinecone = PineconeClient::new(None, None, None, None).unwrap();
    ///
    /// let mut index = pinecone.index("index-host").await.unwrap();
    ///
    /// let mut fields = BTreeMap::new();
    /// fields.insert("field".to_string(), Value { kind: Some(Kind::StringValue("value".to_string())) });
    ///
    /// let response = index.delete_by_filter(Metadata { fields }, &"namespace".into()).await.unwrap();
    /// # Ok(())
    /// # }
    /// ```
    pub async fn delete_by_filter(
        &mut self,
        filter: Metadata,
        namespace: &Namespace,
    ) -> Result<(), PineconeError> {
        let request = pb::DeleteRequest {
            ids: vec![],
            delete_all: false,
            namespace: namespace.name.clone(),
            filter: Some(filter),
        };

        self.delete(request).await
    }

    // Helper function to call delete operation
    async fn delete(&mut self, request: pb::DeleteRequest) -> Result<(), PineconeError> {
        let _ = self
            .connection
            .delete(request)
            .await
            .map_err(|e| PineconeError::DataPlaneError { status: e })?;

        Ok(())
    }

    /// The fetch operation retrieves vectors by ID from a namespace.
    ///
    /// ### Arguments
    /// * `ids: &[String]` - The ids of vectors to fetch.
    /// * `namespace: &Namespace` - The namespace to fetch vectors from.
    ///
    /// ### Return
    /// * Returns a `Result<FetchResponse, PineconeError>` object.
    ///
    /// ### Example
    /// ```no_run
    /// use std::collections::BTreeMap;
    /// use pinecone_sdk::pinecone::PineconeClient;
    /// use pinecone_sdk::pinecone::data::{Metadata, Value, Kind};
    /// # use pinecone_sdk::utils::errors::PineconeError;
    ///
    /// # #[tokio::main]
    /// # async fn main() -> Result<(), PineconeError>{
    /// let pinecone = PineconeClient::new(None, None, None, None).unwrap();
    ///
    /// let mut index = pinecone.index("index-host").await.unwrap();
    ///
    /// let vectors = &["1".to_string(), "2".to_string()];
    ///
    /// let response = index.fetch(vectors, &Default::default()).await.unwrap();
    /// Ok(())
    /// }
    /// ```
    pub async fn fetch(
        &mut self,
        ids: &[String],
        namespace: &Namespace,
    ) -> Result<FetchResponse, PineconeError> {
        let request = pb::FetchRequest {
            ids: ids.to_vec(),
            namespace: namespace.name.clone(),
        };

        let response = self
            .connection
            .fetch(request)
            .await
            .map_err(|e| PineconeError::DataPlaneError { status: e })?
            .into_inner();

        Ok(response)
    }
}

impl PineconeClient {
    /// Match the scheme in a host string.
    ///
    /// ### Arguments
    /// * `host: &str` - The host string to match.
    ///
    /// ### Return
    /// * `bool` - True if the host string contains a scheme, false otherwise.
    fn has_scheme(host: &str) -> bool {
        static RE: Lazy<regex::Regex> = Lazy::new(|| regex::Regex::new(r"^[a-zA-Z]+://").unwrap());
        RE.is_match(host)
    }

    /// Match the port in a host string.
    ///
    /// ### Arguments
    /// * `host: &str` - The host string to match.
    ///
    /// ### Return
    /// * `bool` - True if the host string contains a port, false otherwise.
    fn has_port(host: &str) -> bool {
        static RE: Lazy<regex::Regex> = Lazy::new(|| regex::Regex::new(r":\d+$").unwrap());
        RE.is_match(host)
    }

    /// Target an index for data operations.
    ///
    /// ### Arguments
    /// * `host: &str` - The host of the index to target. If the host does not contain a scheme, it will default to `https://`. If the host does not contain a port, it will default to `443`.
    ///
    /// ### Return
    /// * `Result<Index, PineconeError>` - A Pinecone index object.
    ///
    /// ### Example
    ///
    /// ```no_run
    /// use pinecone_sdk::pinecone::PineconeClient;
    /// # use pinecone_sdk::utils::errors::PineconeError;
    ///
    /// # #[tokio::main]
    /// # async fn main() -> Result<(), PineconeError>{
    /// let pinecone = PineconeClient::new(None, None, None, None).unwrap();
    ///
    /// let index = pinecone.index("index-host").await.unwrap();
    /// # Ok(())
    /// # }
    /// ```
    pub async fn index(&self, host: &str) -> Result<Index, PineconeError> {
        let endpoint = host.to_string();

        let endpoint = if PineconeClient::has_scheme(&endpoint) {
            endpoint
        } else {
            format!("https://{}", endpoint)
        };

        let endpoint = if PineconeClient::has_port(&endpoint) {
            endpoint
        } else {
            format!("{}:443", endpoint)
        };

        let index = Index {
            host: endpoint.clone(),
            connection: self.new_index_connection(endpoint).await?,
        };

        Ok(index)
    }

    async fn new_index_connection(
        &self,
        host: String,
    ) -> Result<VectorServiceClient<InterceptedService<Channel, ApiKeyInterceptor>>, PineconeError>
    {
        let tls_config = tonic::transport::ClientTlsConfig::default();

        // connect to server
        let endpoint = Channel::from_shared(host)
            .map_err(|e| PineconeError::ConnectionError {
                source: Box::new(e),
            })?
            .tls_config(tls_config)
            .map_err(|e| PineconeError::ConnectionError {
                source: Box::new(e),
            })?;

        let channel = endpoint
            .connect()
            .await
            .map_err(|e| PineconeError::ConnectionError {
                source: Box::new(e),
            })?;

        // add api key in metadata through interceptor
        let token: TonicMetadataVal<_> = self.api_key.parse().unwrap();
        let add_api_key_interceptor = ApiKeyInterceptor { api_token: token };
        let inner = VectorServiceClient::with_interceptor(channel, add_api_key_interceptor);

        Ok(inner)
    }
}

#[cfg(test)]
mod tests {
    use super::*;
    use httpmock::prelude::*;

    #[tokio::test]
    async fn test_index_full_endpoint() {
        let server = MockServer::start();

        // server url contains scheme and port
        let _mock = server.mock(|_when, then| {
            then.status(200);
        });

        let pinecone = PineconeClient::new(None, None, None, None).unwrap();

        let index = pinecone.index(server.base_url().as_str()).await.unwrap();

        assert_eq!(index.host, server.base_url());
    }

    #[tokio::test]
    async fn test_index_no_scheme() {
        let server = MockServer::start();

        // server url contains no scheme
        let _mock = server.mock(|_when, then| {
            then.status(200);
        });

        let pinecone = PineconeClient::new(None, None, None, None).unwrap();

        let addr = server.address().to_string();

        let _index = pinecone
            .index(addr.as_str())
            .await
            .expect_err("Expected connection error");
    }

    #[tokio::test]
    async fn test_index_no_port() {
        let server = MockServer::start();

        // server url contains no port
        let _mock = server.mock(|_when, then| {
            then.status(200);
        });

        let pinecone = PineconeClient::new(None, None, None, None).unwrap();

        let scheme_host = format!("http://{}", server.host());

        let _index = pinecone
            .index(scheme_host.as_str())
            .await
            .expect_err("Expected connection error");
    }

    #[tokio::test]
    async fn test_index_no_scheme_no_port() {
        let server = MockServer::start();

        // server url contains no scheme and no port
        let _mock = server.mock(|_when, then| {
            then.status(200);
        });

        let pinecone = PineconeClient::new(None, None, None, None).unwrap();

        let host = server.host();

        let _index = pinecone
            .index(host.as_str())
            .await
            .expect_err("Expected connection error");
    }
}<|MERGE_RESOLUTION|>--- conflicted
+++ resolved
@@ -9,12 +9,8 @@
 use tonic::{Request, Status};
 
 pub use pb::{
-<<<<<<< HEAD
-    DescribeIndexStatsResponse, FetchResponse, ListResponse, SparseValues, UpdateResponse, UpsertResponse, Vector,
-=======
-    DescribeIndexStatsResponse, ListResponse, QueryResponse, SparseValues, UpdateResponse,
+    DescribeIndexStatsResponse, FetchResponse, ListResponse, QueryResponse, SparseValues, UpdateResponse,
     UpsertResponse, Vector,
->>>>>>> 3189898e
 };
 pub use prost_types::{value::Kind, Struct as Metadata, Value};
 
