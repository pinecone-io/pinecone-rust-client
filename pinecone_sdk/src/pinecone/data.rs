use crate::pinecone::PineconeClient;
use crate::utils::errors::PineconeError;
use once_cell::sync::Lazy;
use pb::vector_service_client::VectorServiceClient;
use tonic::metadata::{Ascii, MetadataValue as TonicMetadataVal};
use tonic::service::interceptor::InterceptedService;
use tonic::service::Interceptor;
use tonic::transport::Channel;
use tonic::{Request, Status};

pub use pb::{
    DescribeIndexStatsResponse, FetchResponse, ListResponse, QueryResponse, SparseValues,
    UpdateResponse, UpsertResponse, Vector,
};
pub use prost_types::{value::Kind, Struct as Metadata, Value};

/// Generated protobuf module for data plane.
pub mod pb {
    include!("../../../protos/_.rs");
}

#[derive(Debug, Clone)]
struct ApiKeyInterceptor {
    api_token: TonicMetadataVal<Ascii>,
}

impl Interceptor for ApiKeyInterceptor {
    fn call(&mut self, mut request: Request<()>) -> Result<Request<()>, Status> {
        // TODO: replace `api_token` with an `Option`, and do a proper `if_some`.
        if !self.api_token.is_empty() {
            request
                .metadata_mut()
                .insert("api-key", self.api_token.clone());
        }
        Ok(request)
    }
}

/// A client for interacting with a Pinecone index.
#[derive(Debug)]
pub struct Index {
    /// The name of the index.
    host: String,
    connection: VectorServiceClient<InterceptedService<Channel, ApiKeyInterceptor>>,
}

/// The namespace of an index
#[derive(Debug, Clone, PartialEq, Eq, Hash, Default, PartialOrd, Ord)]
pub struct Namespace {
    /// The name of the namespace
    pub name: String,
}

impl From<String> for Namespace {
    fn from(name: String) -> Self {
        Self { name }
    }
}

impl From<&str> for Namespace {
    fn from(name: &str) -> Self {
        Self {
            name: name.to_string(),
        }
    }
}

impl Index {
    /// The upsert operation writes vectors into a namespace.
    /// If a new value is upserted for an existing vector id, it will overwrite the previous value.
    ///
    /// ### Arguments
    /// * `vectors: &[Vector]` - A list of vectors to upsert.
    /// * `namespace: &Namespace` - The namespace to upsert vectors into. Default is "".
    ///
    /// ### Return
    /// * `Result<UpsertResponse, PineconeError>`
    ///
    /// ### Example
    /// ```no_run
    /// use pinecone_sdk::pinecone::PineconeClient;
    /// use pinecone_sdk::pinecone::data::Vector;
    /// # use pinecone_sdk::utils::errors::PineconeError;
    ///
    /// # #[tokio::main]
    /// # async fn main() -> Result<(), PineconeError>{
    /// let pinecone = PineconeClient::new(None, None, None, None).unwrap();
    ///
    /// // Connect to index host url
<<<<<<< HEAD
    /// let mut index = pinecone.index("index-host").await;
=======
    /// let mut index = pinecone.index("index-host").await.unwrap();
>>>>>>> e1d5544a
    ///
    /// let vectors = [Vector {
    ///     id: "vector-id".to_string(),
    ///     values: vec![1.0, 2.0, 3.0, 4.0],
    ///     sparse_values: None,
    ///     metadata: None,
    /// }];
    ///
<<<<<<< HEAD
    /// // Upsert vectors into the default namespace in the index
    /// let response = index.upsert(&vectors, &Namespace::default()).await.unwrap();
=======
    /// // Upsert vectors into the namespace "namespace" in the index
    /// let response = index.upsert(&vectors, &"namespace".into()).await.unwrap();
>>>>>>> e1d5544a
    /// # Ok(())
    /// # }
    /// ```
    pub async fn upsert(
        &mut self,
        vectors: &[Vector],
        namespace: &Namespace,
    ) -> Result<UpsertResponse, PineconeError> {
        let request = pb::UpsertRequest {
            vectors: vectors.to_vec(),
            namespace: namespace.name.clone(),
        };

        let response = self
            .connection
            .upsert(request)
            .await
            .map_err(|e| PineconeError::DataPlaneError { status: e })?
            .into_inner();

        Ok(response)
    }

    /// The list operation lists the IDs of vectors in a single namespace of a serverless index. An optional prefix can be passed to limit the results to IDs with a common prefix.
    ///
    /// ### Arguments
    /// * `namespace: &Namespace` - The namespace to list vectors from. Default is "".
<<<<<<< HEAD
    /// * `prefix: Option<String>` - The maximum number of vectors to return. If unspecified, the server will use a default value.
=======
    /// * `prefix: Option<&str>` - The vector IDs to list, will list all vectors with IDs that have a matching prefix. Default is empty string.
>>>>>>> e1d5544a
    /// * `limit: Option<u32>` - The maximum number of vector ids to return. If unspecified, the default limit is 100.
    /// * `pagination_token: Option<&str>` - The token for paginating through results.
    ///
    /// ### Return
    /// * `Result<ListResponse, PineconeError>`
    ///
    /// ### Example
    /// ```no_run
    /// use pinecone_sdk::pinecone::PineconeClient;
    /// # use pinecone_sdk::utils::errors::PineconeError;
    ///
    /// # #[tokio::main]
    /// # async fn main() -> Result<(), PineconeError>{
    /// let pinecone = PineconeClient::new(None, None, None, None).unwrap();
    ///
    /// // Connect to index host url
    /// let mut index = pinecone.index("index-host").await.unwrap();
    ///
<<<<<<< HEAD
    /// // List all vectors in the default namespace without a specified prefix, limit, or pagination token
    /// let response = index.list(&Namespace::default(), None, None, None).await;
=======
    /// // List all vectors in the namespace "namespace"
    /// let response = index.list(&"namespace".into(), None, None, None).await.unwrap();
>>>>>>> e1d5544a
    /// # Ok(())
    /// # }
    /// ```
    pub async fn list(
        &mut self,
        namespace: &Namespace,
        prefix: Option<&str>,
        limit: Option<u32>,
        pagination_token: Option<&str>,
    ) -> Result<ListResponse, PineconeError> {
        let request = pb::ListRequest {
            namespace: namespace.name.clone(),
            prefix: prefix.map(|s| s.to_string()),
            limit,
            pagination_token: pagination_token.map(|s| s.to_string()),
        };

        let response = self
            .connection
            .list(request)
            .await
            .map_err(|e| PineconeError::DataPlaneError { status: e })?
            .into_inner();

        Ok(response)
    }

    /// The describe_index_stats operation returns statistics about the index.
    ///
    /// ### Arguments
    /// * `filter: Option<Metadata>` - An optional filter to specify which vectors to return statistics for. None means no filter will be applied. Note that the filter is only supported by pod indexes.
    ///
    /// ### Return
    /// * `Result<DescribeIndexStatsResponse, PineconeError>`
    ///
    /// ### Example
    /// ```no_run
    /// use std::collections::BTreeMap;
    /// use pinecone_sdk::pinecone::PineconeClient;
    /// use pinecone_sdk::pinecone::data::{Value, Kind, Metadata};
    /// # use pinecone_sdk::utils::errors::PineconeError;
    ///
    /// # #[tokio::main]
    /// # async fn main() -> Result<(), PineconeError>{
    /// let pinecone = PineconeClient::new(None, None, None, None).unwrap();
    ///
    /// // Connect to index host url
    /// let mut index = pinecone.index("index-host").await.unwrap();
    ///
    /// // Construct a metadata filter
    /// let mut fields = BTreeMap::new();
    /// fields.insert("field".to_string(), Value { kind: Some(Kind::StringValue("value".to_string())) });
    ///
    /// // Describe the index statistics
<<<<<<< HEAD
    /// let response = index.describe_index_stats(Some(Metadata { fields })).await;
=======
    /// let response = index.describe_index_stats(Some(Metadata { fields })).await.unwrap();
>>>>>>> e1d5544a
    /// # Ok(())
    /// # }
    /// ```
    pub async fn describe_index_stats(
        &mut self,
        filter: Option<Metadata>,
    ) -> Result<DescribeIndexStatsResponse, PineconeError> {
        let request = pb::DescribeIndexStatsRequest { filter };

        let response = self
            .connection
            .describe_index_stats(request)
            .await
            .map_err(|e| PineconeError::DataPlaneError { status: e })?
            .into_inner();

        Ok(response)
    }

    // Helper function to call query operation
    async fn query(&mut self, request: pb::QueryRequest) -> Result<QueryResponse, PineconeError> {
        let response = self
            .connection
            .query(request)
            .await
            .map_err(|e| PineconeError::DataPlaneError { status: e })?
            .into_inner();

        Ok(response)
    }

    /// The update operation updates a vector in a namespace. If a value is included, it will overwrite the previous value.
    /// If a `metadata` filter is included, the values of the fields specified in it will be added or overwrite the previous values.
    ///
    /// ### Arguments
    /// * `id: &str` - The vector's unique ID.
    /// * `values: Vec<f32>` - The vector data.
    /// * `sparse_values: Option<SparseValues>` - The sparse vector data.
    /// * `metadata: Option<MetadataFilter>` - The metadata to set for the vector.
    /// * `namespace: &Namespace` - The namespace containing the vector to update. Default is "".
    ///
    /// ### Return
    /// * `Result<UpsertResponse, PineconeError>`
    ///
    /// ### Example
    /// ```no_run
    /// use pinecone_sdk::pinecone::PineconeClient;
    /// # use pinecone_sdk::utils::errors::PineconeError;
    ///
    /// # #[tokio::main]
    /// # async fn main() -> Result<(), PineconeError>{
    /// let pinecone = PineconeClient::new(None, None, None, None).unwrap();
    ///
    /// // Connect to index host url
    /// let mut index = pinecone.index("index-host").await.unwrap();
    ///
<<<<<<< HEAD
    /// // Update the vector with id "vector-id" in the default namespace
    /// let response = index.update(
    ///     "vector-id".to_string(),
    ///     vec![1.0, 2.0, 3.0, 4.0],
    ///     None,
    ///     None,
    ///     &Namespace::default()
    /// ).await;
    /// 
=======
    /// // Update the vector with id "vector-id" in the namespace "namespace"
    /// let response = index.update("vector-id", vec![1.0, 2.0, 3.0, 4.0], None, None, &"namespace".into()).await.unwrap();
>>>>>>> e1d5544a
    /// # Ok(())
    /// # }
    /// ```
    pub async fn update(
        &mut self,
        id: &str,
        values: Vec<f32>,
        sparse_values: Option<SparseValues>,
        metadata: Option<Metadata>,
        namespace: &Namespace,
    ) -> Result<UpdateResponse, PineconeError> {
        let request = pb::UpdateRequest {
            id: id.to_string(),
            values,
            sparse_values,
            set_metadata: metadata,
            namespace: namespace.name.clone(),
        };

        let response = self
            .connection
            .update(request)
            .await
            .map_err(|e| PineconeError::DataPlaneError { status: e })?
            .into_inner();

        Ok(response)
    }

    /// The query operation searches a namespace using a query vector. It retrieves the ids of the most similar items in a namespace, along with their similarity scores.
    ///
    /// ### Arguments
    /// * `id: String` - The id of the query vector.
    /// * `top_k: u32` - The number of results to return.
    /// * `namespace: &Namespace` - The namespace to query. Default is "".
    /// * `filter: Option<Metadata>` - The filter to apply to limit your search by vector metadata.
    /// * `include_values: Option<bool>` - Indicates whether to include the values of the vectors in the response. Default is false.
    /// * `include_metadata: Option<bool>` - Indicates whether to include the metadata of the vectors in the response. Default is false.
    ///
    /// ### Return
    /// * `Result<QueryResponse, PineconeError>`
    ///
    /// ### Example
    /// ```no_run
    /// use pinecone_sdk::pinecone::PineconeClient;
    /// use pinecone_sdk::pinecone::data::Namespace;
    /// # use pinecone_sdk::utils::errors::PineconeError;
    ///
    /// # #[tokio::main]
    /// # async fn main() -> Result<(), PineconeError>{
    /// let pinecone = PineconeClient::new(None, None, None, None).unwrap();
    ///
    /// // Connect to index host url
    /// let mut index = pinecone.index("index-host").await.unwrap();
    ///
<<<<<<< HEAD
    /// // Query the vector with id "vector-id" in the default namespace
    /// let response = index.query_by_id(
    ///     "vector-id".to_string(),
    ///     10,
    ///     &Namespace::default(),
    ///     None,
    ///     None,
    ///     None
    /// ).await;
=======
    /// // Query the vector with id "vector-id" in the namespace "namespace"
    /// let response = index.query_by_id("vector-id".to_string(), 10, &Namespace::default(), None, None, None).await.unwrap();
>>>>>>> e1d5544a
    /// # Ok(())
    /// # }
    /// ```
    pub async fn query_by_id(
        &mut self,
        id: String,
        top_k: u32,
        namespace: &Namespace,
        filter: Option<Metadata>,
        include_values: Option<bool>,
        include_metadata: Option<bool>,
    ) -> Result<QueryResponse, PineconeError> {
        let request = pb::QueryRequest {
            id,
            top_k,
            namespace: namespace.name.clone(),
            filter,
            include_values: include_values.unwrap_or(false),
            include_metadata: include_metadata.unwrap_or(false),
            queries: vec![],
            vector: vec![],
            sparse_vector: None,
        };

        self.query(request).await
    }

    /// The query operation searches a namespace using a query vector. It retrieves the ids of the most similar items in a namespace, along with their similarity scores.
    ///
    /// ### Arguments
    /// * `vector: Vec<f32>` - The query vector.
    /// * `sparse_vector: Option<SparseValues>` - Vector sparse data.
    /// * `top_k: u32` - The number of results to return.
    /// * `namespace: &Namespace` - The namespace to query. Default is "".
    /// * `filter: Option<Metadata>` - The filter to apply to limit your search by vector metadata.
    /// * `include_values: Option<bool>` - Indicates whether to include the values of the vectors in the response. Default is false.
    /// * `include_metadata: Option<bool>` - Indicates whether to include the metadata of the vectors in the response. Default is false.
    ///
    /// ### Return
    /// * `Result<QueryResponse, PineconeError>`
    ///
    /// ### Example
    /// ```no_run
    /// use pinecone_sdk::pinecone::PineconeClient;
    /// use pinecone_sdk::pinecone::data::Namespace;
    /// # use pinecone_sdk::utils::errors::PineconeError;
    ///
    /// # #[tokio::main]
    /// # async fn main() -> Result<(), PineconeError>{
    /// let pinecone = PineconeClient::new(None, None, None, None).unwrap();
    ///
    /// // Connect to index host url
    /// let mut index = pinecone.index("index-host").await.unwrap();
    ///
    /// let vector = vec![1.0, 2.0, 3.0, 4.0];
    ///
    /// // Query the vector in the default namespace
<<<<<<< HEAD
    /// let response = index.query_by_value(
    ///     vector,
    ///     None,
    ///     10,
    ///     &Namespace::default(),
    ///     None,
    ///     None,
    ///     None
    /// ).await;
=======
    /// let response = index.query_by_value(vector, None, 10, &Namespace::default(), None, None, None).await.unwrap();
>>>>>>> e1d5544a
    /// # Ok(())
    /// # }
    /// ```
    pub async fn query_by_value(
        &mut self,
        vector: Vec<f32>,
        sparse_vector: Option<SparseValues>,
        top_k: u32,
        namespace: &Namespace,
        filter: Option<Metadata>,
        include_values: Option<bool>,
        include_metadata: Option<bool>,
    ) -> Result<QueryResponse, PineconeError> {
        let request = pb::QueryRequest {
            id: "".to_string(),
            top_k,
            namespace: namespace.name.clone(),
            filter,
            include_values: include_values.unwrap_or(false),
            include_metadata: include_metadata.unwrap_or(false),
            queries: vec![],
            vector,
            sparse_vector,
        };

        self.query(request).await
    }

    /// The delete_by_id operation deletes vectors by ID from a namespace.
    ///
    /// ### Arguments
<<<<<<< HEAD
    /// * `ids: Vec<String>` - List of IDs of vectors to be deleted.
=======
    /// * `ids: &[&str]` - List of IDs of vectors to be deleted.
>>>>>>> e1d5544a
    /// * `namespace: &Namespace` - The namespace to delete vectors from. Default is "".
    ///
    /// ### Return
    /// * `Result<(), PineconeError>`
    ///
    /// ### Example
    /// ```no_run
    /// use pinecone_sdk::pinecone::PineconeClient;
    /// # use pinecone_sdk::utils::errors::PineconeError;
    ///
    /// # #[tokio::main]
    /// # async fn main() -> Result<(), PineconeError>{
    /// let pinecone = PineconeClient::new(None, None, None, None).unwrap();
    ///
    /// // Connect to index host url
    /// let mut index = pinecone.index("index-host").await.unwrap();
    ///
<<<<<<< HEAD
    /// let ids = ["vector-id".to_string()];
    ///
    /// // Delete vectors from the default namespace that have the ids in the list
    /// let response = index.delete_by_id(&ids, &Namespace::default()).await;
=======
    /// let ids = ["vector-id"];
    ///
    /// // Delete vectors from the namespace "namespace" that have the ids in the list
    /// let response = index.delete_by_id(&ids, &"namespace".into()).await.unwrap();
>>>>>>> e1d5544a
    /// # Ok(())
    /// # }
    /// ```
    pub async fn delete_by_id(
        &mut self,
        ids: &[&str],
        namespace: &Namespace,
    ) -> Result<(), PineconeError> {
        let ids = ids.iter().map(|id| id.to_string()).collect::<Vec<String>>();
        let request = pb::DeleteRequest {
            ids,
            delete_all: false,
            namespace: namespace.name.clone(),
            filter: None,
        };

        self.delete(request).await
    }

    /// The delete_all operation deletes all vectors from a namespace.
    ///
    /// ### Arguments
    /// * `namespace: &Namespace` - The namespace to delete vectors from. Default is "".
    ///
    /// ### Return
    /// * `Result<(), PineconeError>`
    ///
    /// ### Example
    /// ```no_run
    /// use pinecone_sdk::pinecone::PineconeClient;
    /// use pinecone_sdk::pinecone::data::Namespace;
    /// # use pinecone_sdk::utils::errors::PineconeError;
    ///
    /// # #[tokio::main]
    /// # async fn main() -> Result<(), PineconeError>{
    /// let pinecone = PineconeClient::new(None, None, None, None).unwrap();
    ///
    /// // Connect to index host url
    /// let mut index = pinecone.index("index-host").await.unwrap();
    ///
<<<<<<< HEAD
    /// // Delete all vectors from the default namespace
    /// let response = index.delete_all(&Namespace::default()).await;
=======
    /// // Delete all vectors from the namespace "namespace"
    /// let response = index.delete_all(&"namespace".into()).await.unwrap();
>>>>>>> e1d5544a
    /// # Ok(())
    /// # }
    /// ```
    pub async fn delete_all(&mut self, namespace: &Namespace) -> Result<(), PineconeError> {
        let request = pb::DeleteRequest {
            ids: vec![],
            delete_all: true,
            namespace: namespace.name.clone(),
            filter: None,
        };

        self.delete(request).await
    }

    /// The delete_by_filter operation deletes the vectors from a namespace that satisfy the filter.
    ///
    /// ### Arguments
    /// * `filter: Metadata` - The filter to specify which vectors to delete.
    /// * `namespace: &Namespace` - The namespace to delete vectors from. Default is "".
    ///
    /// ### Return
    /// * `Result<(), PineconeError>`
    ///
    /// ### Example
    /// ```no_run
    /// use std::collections::BTreeMap;
    /// use pinecone_sdk::pinecone::PineconeClient;
    /// use pinecone_sdk::pinecone::data::{Metadata, Value, Kind, Namespace};
    /// # use pinecone_sdk::utils::errors::PineconeError;
    ///
    /// # #[tokio::main]
    /// # async fn main() -> Result<(), PineconeError>{
    /// let pinecone = PineconeClient::new(None, None, None, None).unwrap();
    ///
    /// // Connect to index host url
    /// let mut index = pinecone.index("index-host").await.unwrap();
    ///
    /// // Construct a metadata filter
    /// let mut fields = BTreeMap::new();
    /// fields.insert("field".to_string(), Value { kind: Some(Kind::StringValue("value".to_string())) });
    ///
<<<<<<< HEAD
    /// // Delete vectors from the default namespace that satisfy the filter
    /// let response = index.delete_by_filter(Metadata { fields }, &Namespace::default()).await;
=======
    /// // Delete vectors from the namespace "namespace" that satisfy the filter
    /// let response = index.delete_by_filter(Metadata { fields }, &"namespace".into()).await.unwrap();
>>>>>>> e1d5544a
    /// # Ok(())
    /// # }
    /// ```
    pub async fn delete_by_filter(
        &mut self,
        filter: Metadata,
        namespace: &Namespace,
    ) -> Result<(), PineconeError> {
        let request = pb::DeleteRequest {
            ids: vec![],
            delete_all: false,
            namespace: namespace.name.clone(),
            filter: Some(filter),
        };

        self.delete(request).await
    }

    // Helper function to call delete operation
    async fn delete(&mut self, request: pb::DeleteRequest) -> Result<(), PineconeError> {
        let _ = self
            .connection
            .delete(request)
            .await
            .map_err(|e| PineconeError::DataPlaneError { status: e })?;

        Ok(())
    }

    /// The fetch operation retrieves vectors by ID from a namespace.
    ///
    /// ### Arguments
    /// * `ids: &[String]` - The ids of vectors to fetch.
    /// * `namespace: &Namespace` - The namespace to fetch vectors from. Default is "".
    ///
    /// ### Return
    /// * `Result<FetchResponse, PineconeError>`
    ///
    /// ### Example
    /// ```no_run
    /// use pinecone_sdk::pinecone::PineconeClient;
    /// use pinecone_sdk::pinecone::data::Namespace;
    /// # use pinecone_sdk::utils::errors::PineconeError;
    ///
    /// # #[tokio::main]
    /// # async fn main() -> Result<(), PineconeError>{
    /// let pinecone = PineconeClient::new(None, None, None, None).unwrap();
    ///
    /// // Connect to index host url
    /// let mut index = pinecone.index("index-host").await.unwrap();
    ///
    /// let vectors = &["1".to_string(), "2".to_string()];
    ///
    /// // Fetch vectors from the default namespace that have the ids in the list
<<<<<<< HEAD
    /// let response = index.fetch(vectors, &Namespace::default()).await;
=======
    /// let response = index.fetch(vectors, &Default::default()).await.unwrap();
>>>>>>> e1d5544a
    /// Ok(())
    /// }
    /// ```
    pub async fn fetch(
        &mut self,
        ids: &[String],
        namespace: &Namespace,
    ) -> Result<FetchResponse, PineconeError> {
        let request = pb::FetchRequest {
            ids: ids.to_vec(),
            namespace: namespace.name.clone(),
        };

        let response = self
            .connection
            .fetch(request)
            .await
            .map_err(|e| PineconeError::DataPlaneError { status: e })?
            .into_inner();

        Ok(response)
    }
}

impl PineconeClient {
    /// Match the scheme in a host string.
    ///
    /// ### Arguments
    /// * `host: &str` - The host string to match.
    ///
    /// ### Return
    /// * `bool` - True if the host string contains a scheme, false otherwise.
    fn has_scheme(host: &str) -> bool {
        static RE: Lazy<regex::Regex> = Lazy::new(|| regex::Regex::new(r"^[a-zA-Z]+://").unwrap());
        RE.is_match(host)
    }

    /// Match the port in a host string.
    ///
    /// ### Arguments
    /// * `host: &str` - The host string to match.
    ///
    /// ### Return
    /// * `bool` - True if the host string contains a port, false otherwise.
    fn has_port(host: &str) -> bool {
        static RE: Lazy<regex::Regex> = Lazy::new(|| regex::Regex::new(r":\d+$").unwrap());
        RE.is_match(host)
    }

    /// Target an index for data operations.
    ///
    /// ### Arguments
    /// * `host: &str` - The host of the index to target. If the host does not contain a scheme, it will default to `https://`. If the host does not contain a port, it will default to `443`.
    ///
    /// ### Return
    /// * `Result<Index, PineconeError>`
    ///
    /// ### Example
    ///
    /// ```no_run
    /// use pinecone_sdk::pinecone::PineconeClient;
    /// # use pinecone_sdk::utils::errors::PineconeError;
    ///
    /// # #[tokio::main]
    /// # async fn main() -> Result<(), PineconeError>{
    /// let pinecone = PineconeClient::new(None, None, None, None).unwrap();
    ///
    /// // Connect to index host url "index-host"
    /// let index = pinecone.index("index-host").await.unwrap();
    /// # Ok(())
    /// # }
    /// ```
    pub async fn index(&self, host: &str) -> Result<Index, PineconeError> {
        let endpoint = host.to_string();

        let endpoint = if PineconeClient::has_scheme(&endpoint) {
            endpoint
        } else {
            format!("https://{}", endpoint)
        };

        let endpoint = if PineconeClient::has_port(&endpoint) {
            endpoint
        } else {
            format!("{}:443", endpoint)
        };

        let index = Index {
            host: endpoint.clone(),
            connection: self.new_index_connection(endpoint).await?,
        };

        Ok(index)
    }

    // Helper function to create a new index connection
    async fn new_index_connection(
        &self,
        host: String,
    ) -> Result<VectorServiceClient<InterceptedService<Channel, ApiKeyInterceptor>>, PineconeError>
    {
        let tls_config = tonic::transport::ClientTlsConfig::default();

        // connect to server
        let endpoint = Channel::from_shared(host)
            .map_err(|e| PineconeError::ConnectionError {
                source: Box::new(e),
            })?
            .tls_config(tls_config)
            .map_err(|e| PineconeError::ConnectionError {
                source: Box::new(e),
            })?;

        let channel = endpoint
            .connect()
            .await
            .map_err(|e| PineconeError::ConnectionError {
                source: Box::new(e),
            })?;

        // add api key in metadata through interceptor
        let token: TonicMetadataVal<_> = self.api_key.parse().unwrap();
        let add_api_key_interceptor = ApiKeyInterceptor { api_token: token };
        let inner = VectorServiceClient::with_interceptor(channel, add_api_key_interceptor);

        Ok(inner)
    }
}

#[cfg(test)]
mod tests {
    use super::*;
    use httpmock::prelude::*;

    #[tokio::test]
    async fn test_index_full_endpoint() {
        let server = MockServer::start();

        // server url contains scheme and port
        let _mock = server.mock(|_when, then| {
            then.status(200);
        });

        let pinecone = PineconeClient::new(None, None, None, None).unwrap();

        let index = pinecone.index(server.base_url().as_str()).await.unwrap();

        assert_eq!(index.host, server.base_url());
    }

    #[tokio::test]
    async fn test_index_no_scheme() {
        let server = MockServer::start();

        // server url contains no scheme
        let _mock = server.mock(|_when, then| {
            then.status(200);
        });

        let pinecone = PineconeClient::new(None, None, None, None).unwrap();

        let addr = server.address().to_string();

        let _index = pinecone
            .index(addr.as_str())
            .await
            .expect_err("Expected connection error");
    }

    #[tokio::test]
    async fn test_index_no_port() {
        let server = MockServer::start();

        // server url contains no port
        let _mock = server.mock(|_when, then| {
            then.status(200);
        });

        let pinecone = PineconeClient::new(None, None, None, None).unwrap();

        let scheme_host = format!("http://{}", server.host());

        let _index = pinecone
            .index(scheme_host.as_str())
            .await
            .expect_err("Expected connection error");
    }

    #[tokio::test]
    async fn test_index_no_scheme_no_port() {
        let server = MockServer::start();

        // server url contains no scheme and no port
        let _mock = server.mock(|_when, then| {
            then.status(200);
        });

        let pinecone = PineconeClient::new(None, None, None, None).unwrap();

        let host = server.host();

        let _index = pinecone
            .index(host.as_str())
            .await
            .expect_err("Expected connection error");
    }
}<|MERGE_RESOLUTION|>--- conflicted
+++ resolved
@@ -79,19 +79,15 @@
     /// ### Example
     /// ```no_run
     /// use pinecone_sdk::pinecone::PineconeClient;
-    /// use pinecone_sdk::pinecone::data::Vector;
-    /// # use pinecone_sdk::utils::errors::PineconeError;
-    ///
-    /// # #[tokio::main]
-    /// # async fn main() -> Result<(), PineconeError>{
-    /// let pinecone = PineconeClient::new(None, None, None, None).unwrap();
-    ///
-    /// // Connect to index host url
-<<<<<<< HEAD
-    /// let mut index = pinecone.index("index-host").await;
-=======
-    /// let mut index = pinecone.index("index-host").await.unwrap();
->>>>>>> e1d5544a
+    /// use pinecone_sdk::pinecone::data::{Namespace, Vector};
+    /// # use pinecone_sdk::utils::errors::PineconeError;
+    ///
+    /// # #[tokio::main]
+    /// # async fn main() -> Result<(), PineconeError>{
+    /// let pinecone = PineconeClient::new(None, None, None, None).unwrap();
+    ///
+    /// // Connect to index host url
+    /// let mut index = pinecone.index("index-host").await.unwrap();
     ///
     /// let vectors = [Vector {
     ///     id: "vector-id".to_string(),
@@ -100,13 +96,8 @@
     ///     metadata: None,
     /// }];
     ///
-<<<<<<< HEAD
     /// // Upsert vectors into the default namespace in the index
-    /// let response = index.upsert(&vectors, &Namespace::default()).await.unwrap();
-=======
-    /// // Upsert vectors into the namespace "namespace" in the index
-    /// let response = index.upsert(&vectors, &"namespace".into()).await.unwrap();
->>>>>>> e1d5544a
+    /// let response = index.upsert(&vectors, &Namespace::default()).await;
     /// # Ok(())
     /// # }
     /// ```
@@ -134,11 +125,7 @@
     ///
     /// ### Arguments
     /// * `namespace: &Namespace` - The namespace to list vectors from. Default is "".
-<<<<<<< HEAD
-    /// * `prefix: Option<String>` - The maximum number of vectors to return. If unspecified, the server will use a default value.
-=======
     /// * `prefix: Option<&str>` - The vector IDs to list, will list all vectors with IDs that have a matching prefix. Default is empty string.
->>>>>>> e1d5544a
     /// * `limit: Option<u32>` - The maximum number of vector ids to return. If unspecified, the default limit is 100.
     /// * `pagination_token: Option<&str>` - The token for paginating through results.
     ///
@@ -148,22 +135,18 @@
     /// ### Example
     /// ```no_run
     /// use pinecone_sdk::pinecone::PineconeClient;
-    /// # use pinecone_sdk::utils::errors::PineconeError;
-    ///
-    /// # #[tokio::main]
-    /// # async fn main() -> Result<(), PineconeError>{
-    /// let pinecone = PineconeClient::new(None, None, None, None).unwrap();
-    ///
-    /// // Connect to index host url
-    /// let mut index = pinecone.index("index-host").await.unwrap();
-    ///
-<<<<<<< HEAD
+    /// use pinecone_sdk::pinecone::data::Namespace;
+    /// # use pinecone_sdk::utils::errors::PineconeError;
+    ///
+    /// # #[tokio::main]
+    /// # async fn main() -> Result<(), PineconeError>{
+    /// let pinecone = PineconeClient::new(None, None, None, None).unwrap();
+    ///
+    /// // Connect to index host url
+    /// let mut index = pinecone.index("index-host").await.unwrap();
+    ///
     /// // List all vectors in the default namespace without a specified prefix, limit, or pagination token
     /// let response = index.list(&Namespace::default(), None, None, None).await;
-=======
-    /// // List all vectors in the namespace "namespace"
-    /// let response = index.list(&"namespace".into(), None, None, None).await.unwrap();
->>>>>>> e1d5544a
     /// # Ok(())
     /// # }
     /// ```
@@ -218,11 +201,7 @@
     /// fields.insert("field".to_string(), Value { kind: Some(Kind::StringValue("value".to_string())) });
     ///
     /// // Describe the index statistics
-<<<<<<< HEAD
     /// let response = index.describe_index_stats(Some(Metadata { fields })).await;
-=======
-    /// let response = index.describe_index_stats(Some(Metadata { fields })).await.unwrap();
->>>>>>> e1d5544a
     /// # Ok(())
     /// # }
     /// ```
@@ -270,29 +249,25 @@
     /// ### Example
     /// ```no_run
     /// use pinecone_sdk::pinecone::PineconeClient;
-    /// # use pinecone_sdk::utils::errors::PineconeError;
-    ///
-    /// # #[tokio::main]
-    /// # async fn main() -> Result<(), PineconeError>{
-    /// let pinecone = PineconeClient::new(None, None, None, None).unwrap();
-    ///
-    /// // Connect to index host url
-    /// let mut index = pinecone.index("index-host").await.unwrap();
-    ///
-<<<<<<< HEAD
+    /// use pinecone_sdk::pinecone::data::Namespace;
+    /// # use pinecone_sdk::utils::errors::PineconeError;
+    ///
+    /// # #[tokio::main]
+    /// # async fn main() -> Result<(), PineconeError>{
+    /// let pinecone = PineconeClient::new(None, None, None, None).unwrap();
+    ///
+    /// // Connect to index host url
+    /// let mut index = pinecone.index("index-host").await.unwrap();
+    ///
     /// // Update the vector with id "vector-id" in the default namespace
     /// let response = index.update(
-    ///     "vector-id".to_string(),
+    ///     "vector-id",
     ///     vec![1.0, 2.0, 3.0, 4.0],
     ///     None,
     ///     None,
     ///     &Namespace::default()
     /// ).await;
     /// 
-=======
-    /// // Update the vector with id "vector-id" in the namespace "namespace"
-    /// let response = index.update("vector-id", vec![1.0, 2.0, 3.0, 4.0], None, None, &"namespace".into()).await.unwrap();
->>>>>>> e1d5544a
     /// # Ok(())
     /// # }
     /// ```
@@ -348,7 +323,6 @@
     /// // Connect to index host url
     /// let mut index = pinecone.index("index-host").await.unwrap();
     ///
-<<<<<<< HEAD
     /// // Query the vector with id "vector-id" in the default namespace
     /// let response = index.query_by_id(
     ///     "vector-id".to_string(),
@@ -358,10 +332,6 @@
     ///     None,
     ///     None
     /// ).await;
-=======
-    /// // Query the vector with id "vector-id" in the namespace "namespace"
-    /// let response = index.query_by_id("vector-id".to_string(), 10, &Namespace::default(), None, None, None).await.unwrap();
->>>>>>> e1d5544a
     /// # Ok(())
     /// # }
     /// ```
@@ -419,7 +389,6 @@
     /// let vector = vec![1.0, 2.0, 3.0, 4.0];
     ///
     /// // Query the vector in the default namespace
-<<<<<<< HEAD
     /// let response = index.query_by_value(
     ///     vector,
     ///     None,
@@ -429,9 +398,6 @@
     ///     None,
     ///     None
     /// ).await;
-=======
-    /// let response = index.query_by_value(vector, None, 10, &Namespace::default(), None, None, None).await.unwrap();
->>>>>>> e1d5544a
     /// # Ok(())
     /// # }
     /// ```
@@ -463,11 +429,7 @@
     /// The delete_by_id operation deletes vectors by ID from a namespace.
     ///
     /// ### Arguments
-<<<<<<< HEAD
-    /// * `ids: Vec<String>` - List of IDs of vectors to be deleted.
-=======
     /// * `ids: &[&str]` - List of IDs of vectors to be deleted.
->>>>>>> e1d5544a
     /// * `namespace: &Namespace` - The namespace to delete vectors from. Default is "".
     ///
     /// ### Return
@@ -485,17 +447,10 @@
     /// // Connect to index host url
     /// let mut index = pinecone.index("index-host").await.unwrap();
     ///
-<<<<<<< HEAD
-    /// let ids = ["vector-id".to_string()];
-    ///
-    /// // Delete vectors from the default namespace that have the ids in the list
-    /// let response = index.delete_by_id(&ids, &Namespace::default()).await;
-=======
     /// let ids = ["vector-id"];
     ///
     /// // Delete vectors from the namespace "namespace" that have the ids in the list
     /// let response = index.delete_by_id(&ids, &"namespace".into()).await.unwrap();
->>>>>>> e1d5544a
     /// # Ok(())
     /// # }
     /// ```
@@ -536,13 +491,8 @@
     /// // Connect to index host url
     /// let mut index = pinecone.index("index-host").await.unwrap();
     ///
-<<<<<<< HEAD
     /// // Delete all vectors from the default namespace
     /// let response = index.delete_all(&Namespace::default()).await;
-=======
-    /// // Delete all vectors from the namespace "namespace"
-    /// let response = index.delete_all(&"namespace".into()).await.unwrap();
->>>>>>> e1d5544a
     /// # Ok(())
     /// # }
     /// ```
@@ -584,13 +534,8 @@
     /// let mut fields = BTreeMap::new();
     /// fields.insert("field".to_string(), Value { kind: Some(Kind::StringValue("value".to_string())) });
     ///
-<<<<<<< HEAD
     /// // Delete vectors from the default namespace that satisfy the filter
     /// let response = index.delete_by_filter(Metadata { fields }, &Namespace::default()).await;
-=======
-    /// // Delete vectors from the namespace "namespace" that satisfy the filter
-    /// let response = index.delete_by_filter(Metadata { fields }, &"namespace".into()).await.unwrap();
->>>>>>> e1d5544a
     /// # Ok(())
     /// # }
     /// ```
@@ -645,11 +590,7 @@
     /// let vectors = &["1".to_string(), "2".to_string()];
     ///
     /// // Fetch vectors from the default namespace that have the ids in the list
-<<<<<<< HEAD
     /// let response = index.fetch(vectors, &Namespace::default()).await;
-=======
-    /// let response = index.fetch(vectors, &Default::default()).await.unwrap();
->>>>>>> e1d5544a
     /// Ok(())
     /// }
     /// ```
