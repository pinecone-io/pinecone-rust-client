use crate::pinecone::PineconeClient;
use crate::utils::errors::PineconeError;
use once_cell::sync::Lazy;
use pb::vector_service_client::VectorServiceClient;
use tonic::metadata::{Ascii, MetadataValue as TonicMetadataVal};
use tonic::service::interceptor::InterceptedService;
use tonic::service::Interceptor;
use tonic::transport::Channel;
use tonic::{Request, Status};

pub use pb::{
    DescribeIndexStatsResponse, ListResponse, QueryResponse, SparseValues, UpdateResponse,
    UpsertResponse, Vector,
};
pub use prost_types::{value::Kind, Struct as Metadata, Value};

/// Generated protobuf module for data plane.
pub mod pb {
    include!("../../../protos/_.rs");
}

#[derive(Debug, Clone)]
struct ApiKeyInterceptor {
    api_token: TonicMetadataVal<Ascii>,
}

impl Interceptor for ApiKeyInterceptor {
    fn call(&mut self, mut request: Request<()>) -> Result<Request<()>, Status> {
        // TODO: replace `api_token` with an `Option`, and do a proper `if_some`.
        if !self.api_token.is_empty() {
            request
                .metadata_mut()
                .insert("api-key", self.api_token.clone());
        }
        Ok(request)
    }
}

/// A client for interacting with a Pinecone index.
#[derive(Debug)]
pub struct Index {
    /// The name of the index.
    host: String,
    connection: VectorServiceClient<InterceptedService<Channel, ApiKeyInterceptor>>,
}

/// The namespace of an index
#[derive(Debug, Clone, PartialEq, Eq, Hash, Default, PartialOrd, Ord)]
pub struct Namespace {
    /// The name of the namespace
    name: String,
}

impl From<String> for Namespace {
    fn from(name: String) -> Self {
        Self { name }
    }
}

impl From<&str> for Namespace {
    fn from(name: &str) -> Self {
        Self {
            name: name.to_string(),
        }
    }
}

impl Index {
    /// The upsert operation writes vectors into a namespace.
    /// If a new value is upserted for an existing vector id, it will overwrite the previous value.
    ///
    /// ### Arguments
    /// * `vectors: Vec<Vector>` - A list of vectors to upsert.
    ///
    /// ### Return
    /// * `Result<UpsertResponse, PineconeError>` - A response object.
    ///
    /// ### Example
    /// ```no_run
    /// use pinecone_sdk::pinecone::PineconeClient;
    /// use pinecone_sdk::pinecone::data::{Namespace, Vector};
    /// # use pinecone_sdk::utils::errors::PineconeError;
    ///
    /// # #[tokio::main]
    /// # async fn main() -> Result<(), PineconeError>{
    /// let pinecone = PineconeClient::new(None, None, None, None).unwrap();
    ///
    /// let mut index = pinecone.index("index-host").await.unwrap();
    ///
    /// let vectors = [Vector {
    ///     id: "vector-id".to_string(),
    ///     values: vec![1.0, 2.0, 3.0, 4.0],
    ///     sparse_values: None,
    ///     metadata: None,
    /// }];
    /// let response = index.upsert(&vectors, &"namespace".into()).await.unwrap();
    /// # Ok(())
    /// # }
    /// ```
    pub async fn upsert(
        &mut self,
<<<<<<< HEAD
        vectors: Vec<Vector>,
        namespace: Option<String>,
=======
        vectors: &[Vector],
        namespace: &Namespace,
>>>>>>> 100ffc2f
    ) -> Result<UpsertResponse, PineconeError> {
        let request = pb::UpsertRequest {
            vectors: vectors.to_vec(),
            namespace: namespace.name.clone(),
        };

        let response = self
            .connection
            .upsert(request)
            .await
            .map_err(|e| PineconeError::DataPlaneError { status: e })?
            .into_inner();

        Ok(response)
    }

    /// The list operation lists the IDs of vectors in a single namespace of a serverless index. An optional prefix can be passed to limit the results to IDs with a common prefix.
    ///
    /// ### Arguments
    /// * `namespace: Namespace` - Default is "".
    /// * `prefix: Option<String>` - The maximum number of vectors to return. If unspecified, the server will use a default value.
    /// * `limit: Option<u32>` - The maximum number of vector ids to return. If unspecified, the default limit is 100.
    /// * `pagination_token: Option<String>` - The token for paginating through results.
    ///
    /// ### Return
    /// * `Result<ListResponse, PineconeError>` - A response object.
    ///
    /// ### Example
    /// ```no_run
    /// use pinecone_sdk::pinecone::PineconeClient;
    /// use pinecone_sdk::pinecone::data::Namespace;
    /// # use pinecone_sdk::utils::errors::PineconeError;
    ///
    /// # #[tokio::main]
    /// # async fn main() -> Result<(), PineconeError>{
    /// let pinecone = PineconeClient::new(None, None, None, None).unwrap();
    ///
    /// let mut index = pinecone.index("index-host").await.unwrap();
    ///
    /// let response = index.list(&"namespace".into(), None, None, None).await.unwrap();
    /// # Ok(())
    /// # }
    /// ```
    pub async fn list(
        &mut self,
        namespace: &Namespace,
        prefix: Option<String>,
        limit: Option<u32>,
        pagination_token: Option<String>,
    ) -> Result<ListResponse, PineconeError> {
        let request = pb::ListRequest {
            namespace: namespace.name.clone(),
            prefix,
            limit,
            pagination_token,
        };

        let response = self
            .connection
            .list(request)
            .await
            .map_err(|e| PineconeError::DataPlaneError { status: e })?
            .into_inner();

        Ok(response)
    }

    /// The describe_index_stats operation returns statistics about the index.
    ///
    /// ### Arguments
    /// * `filter: Option<Metadata>` - An optional filter to specify which vectors to return statistics for. Note that the filter is only supported by pod indexes.
    ///
    /// ### Return
    /// * Returns a `Result<DescribeIndexStatsResponse, PineconeError>` object.
    ///
    /// ### Example
    /// ```no_run
    /// use std::collections::BTreeMap;
    /// use pinecone_sdk::pinecone::PineconeClient;
    /// use pinecone_sdk::pinecone::data::{Value, Kind, Metadata, Namespace};
    /// # use pinecone_sdk::utils::errors::PineconeError;
    ///
    /// # #[tokio::main]
    /// # async fn main() -> Result<(), PineconeError>{
    /// let pinecone = PineconeClient::new(None, None, None, None).unwrap();
    ///
    /// let mut index = pinecone.index("index-host").await.unwrap();
    ///
    /// let mut fields = BTreeMap::new();
    /// fields.insert("field".to_string(), Value { kind: Some(Kind::StringValue("value".to_string())) });
    ///
    /// let response = index.describe_index_stats(Some(Metadata { fields })).await.unwrap();
    /// # Ok(())
    /// # }
    /// ```
    pub async fn describe_index_stats(
        &mut self,
        filter: Option<Metadata>,
    ) -> Result<DescribeIndexStatsResponse, PineconeError> {
        let request = pb::DescribeIndexStatsRequest { filter };

        let response = self
            .connection
            .describe_index_stats(request)
            .await
            .map_err(|e| PineconeError::DataPlaneError { status: e })?
            .into_inner();

        Ok(response)
    }

    async fn query(&mut self, request: pb::QueryRequest) -> Result<QueryResponse, PineconeError> {
        let response = self
            .connection
            .query(request)
            .await
            .map_err(|e| PineconeError::DataPlaneError { status: e })?
            .into_inner();

        Ok(response)
    }

    /// The update operation updates a vector in a namespace. If a value is included, it will overwrite the previous value.
    /// If a `metadata` filter is included, the values of the fields specified in it will be added or overwrite the previous values.
    ///
    /// ### Arguments
    /// * `id: String` - The vector's unique ID.
    /// * `values: Vec<f32>` - The vector data.
    /// * `sparse_values: Option<SparseValues>` - The sparse vector data.
    /// * `metadata: Option<MetadataFilter>` - The metadata to set for the vector.
    /// * `namespace: Namespace` - The namespace containing the vector to update. Default is "".
    ///
    /// ### Return
    /// * `Result<UpsertResponse, PineconeError>` - A response object.
    ///
    /// ### Example
    /// ```no_run
    /// use pinecone_sdk::pinecone::PineconeClient;
    /// use pinecone_sdk::pinecone::data::{Namespace, SparseValues, Metadata};
    /// # use pinecone_sdk::utils::errors::PineconeError;
    ///
    /// # #[tokio::main]
    /// # async fn main() -> Result<(), PineconeError>{
    /// let pinecone = PineconeClient::new(None, None, None, None).unwrap();
    ///
    /// let mut index = pinecone.index("index-host").await.unwrap();
    ///
    /// let response = index.update("vector-id".to_string(), vec![1.0, 2.0, 3.0, 4.0], None, None, &"namespace".into()).await.unwrap();
    /// # Ok(())
    /// # }
    /// ```
    pub async fn update(
        &mut self,
        id: String,
        values: Vec<f32>,
        sparse_values: Option<SparseValues>,
        metadata: Option<Metadata>,
        namespace: &Namespace,
    ) -> Result<UpdateResponse, PineconeError> {
        let request = pb::UpdateRequest {
            id,
            values,
            sparse_values,
            set_metadata: metadata,
            namespace: namespace.name.clone(),
        };

        let response = self
            .connection
            .update(request)
            .await
            .map_err(|e| PineconeError::DataPlaneError { status: e })?
            .into_inner();

        Ok(response)
    }

    /// The query operation searches a namespace using a query vector. It retrieves the ids of the most similar items in a namespace, along with their similarity scores.
    ///
    /// ### Arguments
    /// * `id: String` - The id of the query vector.
    /// * `top_k: u32` - The number of results to return.
    /// * `namespace: Option<String>` - The namespace to query. If not specified, the default namespace is used.
    /// * `filter: Option<Metadata>` - The filter to apply to limit your search by vector metadata.
    /// * `include_values: Option<bool>` - Indicates whether to include the values of the vectors in the response. Default is false.
    /// * `include_metadata: Option<bool>` - Indicates whether to include the metadata of the vectors in the response. Default is false.
    ///
    /// ### Return
    /// * `Result<QueryResponse, PineconeError>` - A response object.
    ///
    /// ### Example
    /// ```no_run
    /// use pinecone_sdk::pinecone::PineconeClient;
    /// # use pinecone_sdk::utils::errors::PineconeError;
    ///
    /// # #[tokio::main]
    /// # async fn main() -> Result<(), PineconeError>{
    /// let pinecone = PineconeClient::new(None, None, None, None).unwrap();
    ///
    /// let mut index = pinecone.index("index-host").await.unwrap();
    ///
    /// let response = index.query_by_id("vector-id".to_string(), 10, None, None, None, None).await.unwrap();
    /// # Ok(())
    /// # }
    /// ```
    pub async fn query_by_id(
        &mut self,
        id: String,
        top_k: u32,
        namespace: Option<String>,
        filter: Option<Metadata>,
        include_values: Option<bool>,
        include_metadata: Option<bool>,
    ) -> Result<QueryResponse, PineconeError> {
        let request = pb::QueryRequest {
            id,
            top_k,
            namespace: namespace.unwrap_or_default(),
            filter,
            include_values: include_values.unwrap_or(false),
            include_metadata: include_metadata.unwrap_or(false),
            queries: vec![],
            vector: vec![],
            sparse_vector: None,
        };

        self.query(request).await
    }

    /// The query operation searches a namespace using a query vector. It retrieves the ids of the most similar items in a namespace, along with their similarity scores.
    ///
    /// ### Arguments
    /// * `vector: Vec<f32>` - The query vector.
    /// * `sparse_vector: Option<SparseValues>` - Vector sparse data.
    /// * `top_k: u32` - The number of results to return.
    /// * `namespace: Option<String>` - The namespace to query. If not specified, the default namespace is used.
    /// * `filter: Option<Metadata>` - The filter to apply to limit your search by vector metadata.
    /// * `include_values: Option<bool>` - Indicates whether to include the values of the vectors in the response. Default is false.
    /// * `include_metadata: Option<bool>` - Indicates whether to include the metadata of the vectors in the response. Default is false.
    ///
    /// ### Return
    /// * `Result<QueryResponse, PineconeError>` - A response object.
    ///
    /// ### Example
    /// ```no_run
    /// use pinecone_sdk::pinecone::PineconeClient;
    /// # use pinecone_sdk::utils::errors::PineconeError;
    ///
    /// # #[tokio::main]
    /// # async fn main() -> Result<(), PineconeError>{
    /// let pinecone = PineconeClient::new(None, None, None, None).unwrap();
    ///
    /// let mut index = pinecone.index("index-host").await.unwrap();
    ///
    /// //let response = index.query_by_value([], 10, None, None, None, None).await.unwrap();
    /// # Ok(())
    /// # }
    /// ```
    pub async fn query_by_value(
        &mut self,
        vector: Vec<f32>,
        sparse_vector: Option<SparseValues>,
        top_k: u32,
        namespace: Option<String>,
        filter: Option<Metadata>,
        include_values: Option<bool>,
        include_metadata: Option<bool>,
    ) -> Result<QueryResponse, PineconeError> {
        let request = pb::QueryRequest {
            id: "".to_string(),
            top_k,
            namespace: namespace.unwrap_or_default(),
            filter,
            include_values: include_values.unwrap_or(false),
            include_metadata: include_metadata.unwrap_or(false),
            queries: vec![],
            vector,
            sparse_vector,
        };

        self.query(request).await
    }

    /// The delete_by_id operation deletes vectors by ID from a namespace.
    ///
    /// ### Arguments
    /// * `ids: Vec<String>` - List of IDs of vectors to be deleted.
    /// * `namespace: Namespace` - The namespace to delete vectors from. Default is "".
    ///
    /// ### Return
    /// * Returns a `Result<(), PineconeError>` object.
    ///
    /// ### Example
    /// ```no_run
    /// use pinecone_sdk::pinecone::PineconeClient;
    /// use pinecone_sdk::pinecone::data::Namespace;
    /// # use pinecone_sdk::utils::errors::PineconeError;
    ///
    /// # #[tokio::main]
    /// # async fn main() -> Result<(), PineconeError>{
    /// let pinecone = PineconeClient::new(None, None, None, None).unwrap();
    ///
    /// let mut index = pinecone.index("index-host").await.unwrap();
    ///
    /// let ids = ["vector-id".to_string()];
    /// let response = index.delete_by_id(&ids, &"namespace".into()).await.unwrap();
    /// # Ok(())
    /// # }
    /// ```
    pub async fn delete_by_id(
        &mut self,
        ids: &[String],
        namespace: &Namespace,
    ) -> Result<(), PineconeError> {
        let request = pb::DeleteRequest {
            ids: ids.to_vec(),
            delete_all: false,
            namespace: namespace.name.clone(),
            filter: None,
        };

        self.delete(request).await
    }

    /// The delete_all operation deletes all vectors from a namespace.
    ///
    /// ### Arguments
    /// * `namespace: Namespace` - The namespace to delete vectors from. Default is "".
    ///
    /// ### Return
    /// * Returns a `Result<(), PineconeError>` object.
    ///
    /// ### Example
    /// ```no_run
    /// use pinecone_sdk::pinecone::PineconeClient;
    /// use pinecone_sdk::pinecone::data::Namespace;
    /// # use pinecone_sdk::utils::errors::PineconeError;
    ///
    /// # #[tokio::main]
    /// # async fn main() -> Result<(), PineconeError>{
    /// let pinecone = PineconeClient::new(None, None, None, None).unwrap();
    ///
    /// let mut index = pinecone.index("index-host").await.unwrap();
    ///
    /// let response = index.delete_all(&"namespace".into()).await.unwrap();
    /// # Ok(())
    /// # }
    /// ```
    pub async fn delete_all(&mut self, namespace: &Namespace) -> Result<(), PineconeError> {
        let request = pb::DeleteRequest {
            ids: vec![],
            delete_all: true,
            namespace: namespace.name.clone(),
            filter: None,
        };

        self.delete(request).await
    }

    /// The delete_by_filter operation deletes the vectors from a namespace that satisfy the filter.
    ///
    /// ### Arguments
    /// * `filter: Metadata` - The filter to specify which vectors to delete.
    /// * `namespace: Namespace` - The namespace to delete vectors from.
    ///
    /// ### Return
    /// * Returns a `Result<(), PineconeError>` object.
    ///
    /// ### Example
    /// ```no_run
    /// use std::collections::BTreeMap;
    /// use pinecone_sdk::pinecone::PineconeClient;
    /// use pinecone_sdk::pinecone::data::{Metadata, Value, Kind, Namespace};
    /// # use pinecone_sdk::utils::errors::PineconeError;
    ///
    /// # #[tokio::main]
    /// # async fn main() -> Result<(), PineconeError>{
    /// let pinecone = PineconeClient::new(None, None, None, None).unwrap();
    ///
    /// let mut index = pinecone.index("index-host").await.unwrap();
    ///
    /// let mut fields = BTreeMap::new();
    /// fields.insert("field".to_string(), Value { kind: Some(Kind::StringValue("value".to_string())) });
    ///
    /// let response = index.delete_by_filter(Metadata { fields }, &"namespace".into()).await.unwrap();
    /// # Ok(())
    /// # }
    /// ```
    pub async fn delete_by_filter(
        &mut self,
        filter: Metadata,
        namespace: &Namespace,
    ) -> Result<(), PineconeError> {
        let request = pb::DeleteRequest {
            ids: vec![],
            delete_all: false,
            namespace: namespace.name.clone(),
            filter: Some(filter),
        };

        self.delete(request).await
    }

    // Helper function to call delete operation
    async fn delete(&mut self, request: pb::DeleteRequest) -> Result<(), PineconeError> {
        let _ = self
            .connection
            .delete(request)
            .await
            .map_err(|e| PineconeError::DataPlaneError { status: e })?;

        Ok(())
    }
}

impl PineconeClient {
    /// Match the scheme in a host string.
    ///
    /// ### Arguments
    /// * `host: &str` - The host string to match.
    ///
    /// ### Return
    /// * `bool` - True if the host string contains a scheme, false otherwise.
    fn has_scheme(host: &str) -> bool {
        static RE: Lazy<regex::Regex> = Lazy::new(|| regex::Regex::new(r"^[a-zA-Z]+://").unwrap());
        RE.is_match(host)
    }

    /// Match the port in a host string.
    ///
    /// ### Arguments
    /// * `host: &str` - The host string to match.
    ///
    /// ### Return
    /// * `bool` - True if the host string contains a port, false otherwise.
    fn has_port(host: &str) -> bool {
        static RE: Lazy<regex::Regex> = Lazy::new(|| regex::Regex::new(r":\d+$").unwrap());
        RE.is_match(host)
    }

    /// Target an index for data operations.
    ///
    /// ### Arguments
    /// * `host: &str` - The host of the index to target. If the host does not contain a scheme, it will default to `https://`. If the host does not contain a port, it will default to `443`.
    ///
    /// ### Return
    /// * `Result<Index, PineconeError>` - A Pinecone index object.
    ///
    /// ### Example
    ///
    /// ```no_run
    /// use pinecone_sdk::pinecone::PineconeClient;
    /// # use pinecone_sdk::utils::errors::PineconeError;
    ///
    /// # #[tokio::main]
    /// # async fn main() -> Result<(), PineconeError>{
    /// let pinecone = PineconeClient::new(None, None, None, None).unwrap();
    ///
    /// let index = pinecone.index("index-host").await.unwrap();
    /// # Ok(())
    /// # }
    /// ```
    pub async fn index(&self, host: &str) -> Result<Index, PineconeError> {
        let endpoint = host.to_string();

        let endpoint = if PineconeClient::has_scheme(&endpoint) {
            endpoint
        } else {
            format!("https://{}", endpoint)
        };

        let endpoint = if PineconeClient::has_port(&endpoint) {
            endpoint
        } else {
            format!("{}:443", endpoint)
        };

        let index = Index {
            host: endpoint.clone(),
            connection: self.new_index_connection(endpoint).await?,
        };

        Ok(index)
    }

    async fn new_index_connection(
        &self,
        host: String,
    ) -> Result<VectorServiceClient<InterceptedService<Channel, ApiKeyInterceptor>>, PineconeError>
    {
        let tls_config = tonic::transport::ClientTlsConfig::default();

        // connect to server
        let endpoint = Channel::from_shared(host)
            .map_err(|e| PineconeError::ConnectionError {
                source: Box::new(e),
            })?
            .tls_config(tls_config)
            .map_err(|e| PineconeError::ConnectionError {
                source: Box::new(e),
            })?;

        let channel = endpoint
            .connect()
            .await
            .map_err(|e| PineconeError::ConnectionError {
                source: Box::new(e),
            })?;

        // add api key in metadata through interceptor
        let token: TonicMetadataVal<_> = self.api_key.parse().unwrap();
        let add_api_key_interceptor = ApiKeyInterceptor { api_token: token };
        let inner = VectorServiceClient::with_interceptor(channel, add_api_key_interceptor);

        Ok(inner)
    }
}

#[cfg(test)]
mod tests {
    use super::*;
    use httpmock::prelude::*;

    #[tokio::test]
    async fn test_index_full_endpoint() {
        let server = MockServer::start();

        // server url contains scheme and port
        let _mock = server.mock(|_when, then| {
            then.status(200);
        });

        let pinecone = PineconeClient::new(None, None, None, None).unwrap();

        let index = pinecone.index(server.base_url().as_str()).await.unwrap();

        assert_eq!(index.host, server.base_url());
    }

    #[tokio::test]
    async fn test_index_no_scheme() {
        let server = MockServer::start();

        // server url contains no scheme
        let _mock = server.mock(|_when, then| {
            then.status(200);
        });

        let pinecone = PineconeClient::new(None, None, None, None).unwrap();

        let addr = server.address().to_string();

        let _index = pinecone
            .index(addr.as_str())
            .await
            .expect_err("Expected connection error");
    }

    #[tokio::test]
    async fn test_index_no_port() {
        let server = MockServer::start();

        // server url contains no port
        let _mock = server.mock(|_when, then| {
            then.status(200);
        });

        let pinecone = PineconeClient::new(None, None, None, None).unwrap();

        let scheme_host = format!("http://{}", server.host());

        let _index = pinecone
            .index(scheme_host.as_str())
            .await
            .expect_err("Expected connection error");
    }

    #[tokio::test]
    async fn test_index_no_scheme_no_port() {
        let server = MockServer::start();

        // server url contains no scheme and no port
        let _mock = server.mock(|_when, then| {
            then.status(200);
        });

        let pinecone = PineconeClient::new(None, None, None, None).unwrap();

        let host = server.host();

        let _index = pinecone
            .index(host.as_str())
            .await
            .expect_err("Expected connection error");
    }
}<|MERGE_RESOLUTION|>--- conflicted
+++ resolved
@@ -99,13 +99,8 @@
     /// ```
     pub async fn upsert(
         &mut self,
-<<<<<<< HEAD
-        vectors: Vec<Vector>,
-        namespace: Option<String>,
-=======
         vectors: &[Vector],
         namespace: &Namespace,
->>>>>>> 100ffc2f
     ) -> Result<UpsertResponse, PineconeError> {
         let request = pb::UpsertRequest {
             vectors: vectors.to_vec(),
