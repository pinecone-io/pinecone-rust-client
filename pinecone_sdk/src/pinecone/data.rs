use crate::pinecone::PineconeClient;
use crate::utils::errors::PineconeError;
use once_cell::sync::Lazy;
use pb::vector_service_client::VectorServiceClient;
use tonic::metadata::{Ascii, MetadataValue as TonicMetadataVal};
use tonic::service::interceptor::InterceptedService;
use tonic::service::Interceptor;
use tonic::transport::Channel;
use tonic::{Request, Status};

<<<<<<< HEAD
pub use pb::{DescribeIndexStatsResponse, FetchResponse, ListResponse, UpsertResponse, Vector};
=======
pub use pb::{
    DescribeIndexStatsResponse, ListResponse, SparseValues, UpdateResponse, UpsertResponse, Vector,
};
>>>>>>> 983af016
pub use prost_types::{value::Kind, Struct as Metadata, Value};

/// Generated protobuf module for data plane.
pub mod pb {
    include!("../../../protos/_.rs");
}

#[derive(Debug, Clone)]
struct ApiKeyInterceptor {
    api_token: TonicMetadataVal<Ascii>,
}

impl Interceptor for ApiKeyInterceptor {
    fn call(&mut self, mut request: Request<()>) -> Result<Request<()>, Status> {
        // TODO: replace `api_token` with an `Option`, and do a proper `if_some`.
        if !self.api_token.is_empty() {
            request
                .metadata_mut()
                .insert("api-key", self.api_token.clone());
        }
        Ok(request)
    }
}

/// A client for interacting with a Pinecone index.
#[derive(Debug)]
pub struct Index {
    /// The name of the index.
    host: String,
    connection: VectorServiceClient<InterceptedService<Channel, ApiKeyInterceptor>>,
}

impl Index {
    /// The upsert operation writes vectors into a namespace.
    /// If a new value is upserted for an existing vector id, it will overwrite the previous value.
    ///
    /// ### Arguments
    /// * `vectors: Vec<pb::Vector>` - A list of vectors to upsert.
    ///
    /// ### Return
    /// * `Result<UpsertResponse, PineconeError>` - A response object.
    ///
    /// ### Example
    /// ```no_run
    /// use pinecone_sdk::pinecone::PineconeClient;
    /// use pinecone_sdk::pinecone::data::Vector;
    /// # use pinecone_sdk::utils::errors::PineconeError;
    ///
    /// # #[tokio::main]
    /// # async fn main() -> Result<(), PineconeError>{
    /// let pinecone = PineconeClient::new(None, None, None, None).unwrap();
    ///
    /// let mut index = pinecone.index("index-host").await.unwrap();
    ///
    /// let vectors = vec![Vector {
    ///     id: "vector-id".to_string(),
    ///     values: vec![1.0, 2.0, 3.0, 4.0],
    ///     sparse_values: None,
    ///     metadata: None,
    /// }];
    /// let response = index.upsert(vectors, None).await.unwrap();
    /// # Ok(())
    /// # }
    /// ```
    pub async fn upsert(
        &mut self,
        vectors: Vec<pb::Vector>,
        namespace: Option<String>,
    ) -> Result<UpsertResponse, PineconeError> {
        let request = pb::UpsertRequest {
            vectors,
            namespace: namespace.unwrap_or_default(),
        };

        let response = self
            .connection
            .upsert(request)
            .await
            .map_err(|e| PineconeError::DataPlaneError { status: e })?
            .into_inner();

        Ok(response)
    }

    /// The list operation lists the IDs of vectors in a single namespace of a serverless index. An optional prefix can be passed to limit the results to IDs with a common prefix.
    ///
    /// ### Arguments
    /// * `namespace: Option<String>` - The namespace to list vectors from.
    /// * `prefix: Option<String>` - The maximum number of vectors to return. If unspecified, the server will use a default value.
    /// * `limit: Option<u32>` - The maximum number of vector ids to return. If unspecified, the default limit is 100.
    /// * `pagination_token: Option<String>` - The token for paginating through results.
    ///
    /// ### Return
    /// * `Result<ListResponse, PineconeError>` - A response object.
    ///
    /// ### Example
    /// ```no_run
    /// use pinecone_sdk::pinecone::PineconeClient;
    /// # use pinecone_sdk::utils::errors::PineconeError;
    ///
    /// # #[tokio::main]
    /// # async fn main() -> Result<(), PineconeError>{
    /// let pinecone = PineconeClient::new(None, None, None, None).unwrap();
    ///
    /// let mut index = pinecone.index("index-host").await.unwrap();
    ///
    /// let response = index.list("namespace".to_string(), None, None, None).await.unwrap();
    /// # Ok(())
    /// # }
    /// ```
    pub async fn list(
        &mut self,
        namespace: String,
        prefix: Option<String>,
        limit: Option<u32>,
        pagination_token: Option<String>,
    ) -> Result<ListResponse, PineconeError> {
        let request = pb::ListRequest {
            namespace,
            prefix,
            limit,
            pagination_token,
        };

        let response = self
            .connection
            .list(request)
            .await
            .map_err(|e| PineconeError::DataPlaneError { status: e })?
            .into_inner();

        Ok(response)
    }

    /// The describe_index_stats operation returns statistics about the index.
    ///
    /// ### Arguments
    /// * `filter: Option<Metadata>` - An optional filter to specify which vectors to return statistics for. Note that the filter is only supported by pod indexes.
    ///
    /// ### Return
    /// * Returns a `Result<DescribeIndexStatsResponse, PineconeError>` object.
    ///
    /// ### Example
    /// ```no_run
    /// use std::collections::BTreeMap;
    /// use pinecone_sdk::pinecone::PineconeClient;
    /// use pinecone_sdk::pinecone::data::{Value, Kind, Metadata};
    /// # use pinecone_sdk::utils::errors::PineconeError;
    ///
    /// # #[tokio::main]
    /// # async fn main() -> Result<(), PineconeError>{
    /// let pinecone = PineconeClient::new(None, None, None, None).unwrap();
    ///
    /// let mut index = pinecone.index("index-host").await.unwrap();
    ///
    /// let mut fields = BTreeMap::new();
    /// fields.insert("field".to_string(), Value { kind: Some(Kind::StringValue("value".to_string())) });
    ///
    /// let response = index.describe_index_stats(Some(Metadata { fields })).await.unwrap();
    /// # Ok(())
    /// # }
    /// ```
    pub async fn describe_index_stats(
        &mut self,
        filter: Option<Metadata>,
    ) -> Result<DescribeIndexStatsResponse, PineconeError> {
        let request = pb::DescribeIndexStatsRequest { filter };

        let response = self
            .connection
            .describe_index_stats(request)
            .await
            .map_err(|e| PineconeError::DataPlaneError { status: e })?
            .into_inner();

        Ok(response)
    }

    /// The update operation updates a vector in a namespace. If a value is included, it will overwrite the previous value.
    /// If a `metadata` filter is included, the values of the fields specified in it will be added or overwrite the previous values.
    ///
    /// ### Arguments
    /// * `id: String` - The vector's unique ID.
    /// * `values: Vec<f32>` - The vector data.
    /// * `sparse_values: Option<SparseValues>` - The sparse vector data.
    /// * `metadata: Option<MetadataFilter>` - The metadata to set for the vector.
    /// * `namespace: String` - The namespace containing the vector to update.
    ///
    /// ### Return
    /// * `Result<UpsertResponse, PineconeError>` - A response object.
    ///
    /// ### Example
    /// ```no_run
    /// use pinecone_sdk::pinecone::PineconeClient;
    /// use pinecone_sdk::pinecone::data::{SparseValues, Metadata};
    /// # use pinecone_sdk::utils::errors::PineconeError;
    ///
    /// # #[tokio::main]
    /// # async fn main() -> Result<(), PineconeError>{
    /// let pinecone = PineconeClient::new(None, None, None, None).unwrap();
    ///
    /// let mut index = pinecone.index("index-host").await.unwrap();
    ///
    /// let response = index.update("vector-id".to_string(), vec![1.0, 2.0, 3.0, 4.0], None, None, "namespace".to_string()).await.unwrap();
    /// # Ok(())
    /// # }
    /// ```
    pub async fn update(
        &mut self,
        id: String,
        values: Vec<f32>,
        sparse_values: Option<SparseValues>,
        metadata: Option<Metadata>,
        namespace: String,
    ) -> Result<UpdateResponse, PineconeError> {
        let request = pb::UpdateRequest {
            id,
            values,
            sparse_values,
            set_metadata: metadata,
            namespace,
        };

        let response = self
            .connection
            .update(request)
            .await
            .map_err(|e| PineconeError::DataPlaneError { status: e })?
            .into_inner();

        Ok(response)
    }

    /// The delete_by_id operation deletes vectors by ID from a namespace.
    ///
    /// ### Arguments
    /// * `ids: Vec<String>` - List of IDs of vectors to be deleted.
    /// * `namespace: Option<String>` - The namespace to delete vectors from.
    ///
    /// ### Return
    /// * Returns a `Result<(), PineconeError>` object.
    ///
    /// ### Example
    /// ```no_run
    /// use pinecone_sdk::pinecone::PineconeClient;
    /// # use pinecone_sdk::utils::errors::PineconeError;
    ///
    /// # #[tokio::main]
    /// # async fn main() -> Result<(), PineconeError>{
    /// let pinecone = PineconeClient::new(None, None, None, None).unwrap();
    ///
    /// let mut index = pinecone.index("index-host").await.unwrap();
    ///
    /// let ids = vec!["vector-id".to_string()];
    /// let response = index.delete_by_id(ids, Some("namespace".to_string())).await.unwrap();
    /// # Ok(())
    /// # }
    /// ```
    pub async fn delete_by_id(
        &mut self,
        ids: Vec<String>,
        namespace: Option<String>,
    ) -> Result<(), PineconeError> {
        let request = pb::DeleteRequest {
            ids,
            delete_all: false,
            namespace: namespace.unwrap_or_default(),
            filter: None,
        };

        self.delete(request).await
    }

    /// The delete_all operation deletes all vectors from a namespace.
    ///
    /// ### Arguments
    /// * `namespace: Option<String>` - The namespace to delete vectors from.
    ///
    /// ### Return
    /// * Returns a `Result<(), PineconeError>` object.
    ///
    /// ### Example
    /// ```no_run
    /// use pinecone_sdk::pinecone::PineconeClient;
    /// # use pinecone_sdk::utils::errors::PineconeError;
    ///
    /// # #[tokio::main]
    /// # async fn main() -> Result<(), PineconeError>{
    /// let pinecone = PineconeClient::new(None, None, None, None).unwrap();
    ///
    /// let mut index = pinecone.index("index-host").await.unwrap();
    ///
    /// let response = index.delete_all(Some("namespace".to_string())).await.unwrap();
    /// # Ok(())
    /// # }
    /// ```
    pub async fn delete_all(&mut self, namespace: Option<String>) -> Result<(), PineconeError> {
        let request = pb::DeleteRequest {
            ids: vec![],
            delete_all: true,
            namespace: namespace.unwrap_or_default(),
            filter: None,
        };

        self.delete(request).await
    }

    /// The delete_by_filter operation deletes the vectors from a namespace that satisfy the filter.
    ///
    /// ### Arguments
    /// * `filter: Metadata` - The filter to specify which vectors to delete.
    /// * `namespace: Option<String>` - The namespace to delete vectors from.
    ///
    /// ### Return
    /// * Returns a `Result<(), PineconeError>` object.
    ///
    /// ### Example
    /// ```no_run
    /// use std::collections::BTreeMap;
    /// use pinecone_sdk::pinecone::PineconeClient;
    /// use pinecone_sdk::pinecone::data::{Metadata, Value, Kind};
    /// # use pinecone_sdk::utils::errors::PineconeError;
    ///
    /// # #[tokio::main]
    /// # async fn main() -> Result<(), PineconeError>{
    /// let pinecone = PineconeClient::new(None, None, None, None).unwrap();
    ///
    /// let mut index = pinecone.index("index-host").await.unwrap();
    ///
    /// let mut fields = BTreeMap::new();
    /// fields.insert("field".to_string(), Value { kind: Some(Kind::StringValue("value".to_string())) });
    ///
    /// let response = index.delete_by_filter(Metadata { fields }, Some("namespace".to_string())).await.unwrap();
    /// # Ok(())
    /// # }
    /// ```
    pub async fn delete_by_filter(
        &mut self,
        filter: Metadata,
        namespace: Option<String>,
    ) -> Result<(), PineconeError> {
        let request = pb::DeleteRequest {
            ids: vec![],
            delete_all: false,
            namespace: namespace.unwrap_or_default(),
            filter: Some(filter),
        };

        self.delete(request).await
    }

    // Helper function to call delete operation
    async fn delete(&mut self, request: pb::DeleteRequest) -> Result<(), PineconeError> {
        let _ = self
            .connection
            .delete(request)
            .await
            .map_err(|e| PineconeError::DataPlaneError { status: e })?;

        Ok(())
    }

    /// The fetch operation retrieves vectors by ID from a namespace.
    ///
    /// ### Arguments
    /// * `ids: Vec<String>` - The ids of vectors to fetch.
    /// * `namespace: Option<String>` - The namespace to fetch vectors from. None is default namespace.
    ///
    /// ### Return
    /// * Returns a `Result<FetchResponse, PineconeError>` object.
    ///
    /// ### Example
    /// ```no_run
    /// use std::collections::BTreeMap;
    /// use pinecone_sdk::pinecone::PineconeClient;
    /// use pinecone_sdk::pinecone::data::{Metadata, Value, Kind};
    /// # use pinecone_sdk::utils::errors::PineconeError;
    ///
    /// # #[tokio::main]
    /// # async fn main() -> Result<(), PineconeError>{
    /// let pinecone = PineconeClient::new(None, None, None, None).unwrap();
    ///
    /// let mut index = pinecone.index("index-host").await.unwrap();
    ///
    /// let vectors = vec!["1".to_string(), "2".to_string()];
    ///
    /// let response = index.fetch(vectors, None).await.unwrap();
    /// Ok(())
    /// }
    /// ```
    pub async fn fetch(
        &mut self,
        ids: Vec<String>,
        namespace: Option<String>,
    ) -> Result<FetchResponse, PineconeError> {
        let request = pb::FetchRequest {
            ids,
            namespace: namespace.unwrap_or_default(),
        };

        let response = self
            .connection
            .fetch(request)
            .await
            .map_err(|e| PineconeError::DataPlaneError { status: e })?
            .into_inner();

        Ok(response)
    }
}

impl PineconeClient {
    /// Match the scheme in a host string.
    ///
    /// ### Arguments
    /// * `host: &str` - The host string to match.
    ///
    /// ### Return
    /// * `bool` - True if the host string contains a scheme, false otherwise.
    fn has_scheme(host: &str) -> bool {
        static RE: Lazy<regex::Regex> = Lazy::new(|| regex::Regex::new(r"^[a-zA-Z]+://").unwrap());
        RE.is_match(host)
    }

    /// Match the port in a host string.
    ///
    /// ### Arguments
    /// * `host: &str` - The host string to match.
    ///
    /// ### Return
    /// * `bool` - True if the host string contains a port, false otherwise.
    fn has_port(host: &str) -> bool {
        static RE: Lazy<regex::Regex> = Lazy::new(|| regex::Regex::new(r":\d+$").unwrap());
        RE.is_match(host)
    }

    /// Target an index for data operations.
    ///
    /// ### Arguments
    /// * `host: &str` - The host of the index to target. If the host does not contain a scheme, it will default to `https://`. If the host does not contain a port, it will default to `443`.
    ///
    /// ### Return
    /// * `Result<Index, PineconeError>` - A Pinecone index object.
    ///
    /// ### Example
    ///
    /// ```no_run
    /// use pinecone_sdk::pinecone::PineconeClient;
    /// # use pinecone_sdk::utils::errors::PineconeError;
    ///
    /// # #[tokio::main]
    /// # async fn main() -> Result<(), PineconeError>{
    /// let pinecone = PineconeClient::new(None, None, None, None).unwrap();
    ///
    /// let index = pinecone.index("index-host").await.unwrap();
    /// # Ok(())
    /// # }
    /// ```
    pub async fn index(&self, host: &str) -> Result<Index, PineconeError> {
        let endpoint = host.to_string();

        let endpoint = if PineconeClient::has_scheme(&endpoint) {
            endpoint
        } else {
            format!("https://{}", endpoint)
        };

        let endpoint = if PineconeClient::has_port(&endpoint) {
            endpoint
        } else {
            format!("{}:443", endpoint)
        };

        let index = Index {
            host: endpoint.clone(),
            connection: self.new_index_connection(endpoint).await?,
        };

        Ok(index)
    }

    async fn new_index_connection(
        &self,
        host: String,
    ) -> Result<VectorServiceClient<InterceptedService<Channel, ApiKeyInterceptor>>, PineconeError>
    {
        let tls_config = tonic::transport::ClientTlsConfig::default();

        // connect to server
        let endpoint = Channel::from_shared(host)
            .map_err(|e| PineconeError::ConnectionError {
                source: Box::new(e),
            })?
            .tls_config(tls_config)
            .map_err(|e| PineconeError::ConnectionError {
                source: Box::new(e),
            })?;

        let channel = endpoint
            .connect()
            .await
            .map_err(|e| PineconeError::ConnectionError {
                source: Box::new(e),
            })?;

        // add api key in metadata through interceptor
        let token: TonicMetadataVal<_> = self.api_key.parse().unwrap();
        let add_api_key_interceptor = ApiKeyInterceptor { api_token: token };
        let inner = VectorServiceClient::with_interceptor(channel, add_api_key_interceptor);

        Ok(inner)
    }
}

#[cfg(test)]
mod tests {
    use super::*;
    use httpmock::prelude::*;

    #[tokio::test]
    async fn test_index_full_endpoint() {
        let server = MockServer::start();

        // server url contains scheme and port
        let _mock = server.mock(|_when, then| {
            then.status(200);
        });

        let pinecone = PineconeClient::new(None, None, None, None).unwrap();

        let index = pinecone.index(server.base_url().as_str()).await.unwrap();

        assert_eq!(index.host, server.base_url());
    }

    #[tokio::test]
    async fn test_index_no_scheme() {
        let server = MockServer::start();

        // server url contains no scheme
        let _mock = server.mock(|_when, then| {
            then.status(200);
        });

        let pinecone = PineconeClient::new(None, None, None, None).unwrap();

        let addr = server.address().to_string();

        let _index = pinecone
            .index(addr.as_str())
            .await
            .expect_err("Expected connection error");
    }

    #[tokio::test]
    async fn test_index_no_port() {
        let server = MockServer::start();

        // server url contains no port
        let _mock = server.mock(|_when, then| {
            then.status(200);
        });

        let pinecone = PineconeClient::new(None, None, None, None).unwrap();

        let scheme_host = format!("http://{}", server.host());

        let _index = pinecone
            .index(scheme_host.as_str())
            .await
            .expect_err("Expected connection error");
    }

    #[tokio::test]
    async fn test_index_no_scheme_no_port() {
        let server = MockServer::start();

        // server url contains no scheme and no port
        let _mock = server.mock(|_when, then| {
            then.status(200);
        });

        let pinecone = PineconeClient::new(None, None, None, None).unwrap();

        let host = server.host();

        let _index = pinecone
            .index(host.as_str())
            .await
            .expect_err("Expected connection error");
    }
}<|MERGE_RESOLUTION|>--- conflicted
+++ resolved
@@ -8,13 +8,9 @@
 use tonic::transport::Channel;
 use tonic::{Request, Status};
 
-<<<<<<< HEAD
-pub use pb::{DescribeIndexStatsResponse, FetchResponse, ListResponse, UpsertResponse, Vector};
-=======
 pub use pb::{
-    DescribeIndexStatsResponse, ListResponse, SparseValues, UpdateResponse, UpsertResponse, Vector,
+    DescribeIndexStatsResponse, FetchResponse, ListResponse, SparseValues, UpdateResponse, UpsertResponse, Vector,
 };
->>>>>>> 983af016
 pub use prost_types::{value::Kind, Struct as Metadata, Value};
 
 /// Generated protobuf module for data plane.
