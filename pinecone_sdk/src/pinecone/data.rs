use crate::pinecone::PineconeClient;
use crate::utils::errors::PineconeError;
use once_cell::sync::Lazy;
use pb::vector_service_client::VectorServiceClient;
use tonic::metadata::{Ascii, MetadataValue as TonicMetadataVal};
use tonic::service::interceptor::InterceptedService;
use tonic::service::Interceptor;
use tonic::transport::Channel;
use tonic::{Request, Status};

pub use pb::{
    DescribeIndexStatsResponse, FetchResponse, ListResponse, QueryResponse, SparseValues,
    UpdateResponse, UpsertResponse, Vector,
};
pub use prost_types::{value::Kind, Struct as Metadata, Value};

/// Generated protobuf module for data plane.
pub mod pb {
    include!("../../../protos/_.rs");
}

#[derive(Debug, Clone)]
struct ApiKeyInterceptor {
    api_token: TonicMetadataVal<Ascii>,
}

impl Interceptor for ApiKeyInterceptor {
    fn call(&mut self, mut request: Request<()>) -> Result<Request<()>, Status> {
        // TODO: replace `api_token` with an `Option`, and do a proper `if_some`.
        if !self.api_token.is_empty() {
            request
                .metadata_mut()
                .insert("api-key", self.api_token.clone());
        }
        Ok(request)
    }
}

/// A client for interacting with a Pinecone index.
#[derive(Debug)]
pub struct Index {
    /// The name of the index.
    host: String,
    connection: VectorServiceClient<InterceptedService<Channel, ApiKeyInterceptor>>,
}

/// The namespace of an index
#[derive(Debug, Clone, PartialEq, Eq, Hash, Default, PartialOrd, Ord)]
pub struct Namespace {
    /// The name of the namespace
    pub name: String,
}

impl From<String> for Namespace {
    fn from(name: String) -> Self {
        Self { name }
    }
}

impl From<&str> for Namespace {
    fn from(name: &str) -> Self {
        Self {
            name: name.to_string(),
        }
    }
}

impl Index {
    /// The upsert operation writes vectors into a namespace.
    /// If a new value is upserted for an existing vector id, it will overwrite the previous value.
    ///
    /// ### Arguments
    /// * `vectors: &[Vector]` - A list of vectors to upsert.
    /// * `namespace: &Namespace` - The namespace to upsert vectors into. Default is "".
    ///
    /// ### Return
    /// * `Result<UpsertResponse, PineconeError>`
    ///
    /// ### Example
    /// ```no_run
    /// use pinecone_sdk::pinecone::PineconeClient;
    /// use pinecone_sdk::pinecone::data::{Namespace, Vector};
    /// # use pinecone_sdk::utils::errors::PineconeError;
    ///
    /// # #[tokio::main]
    /// # async fn main() -> Result<(), PineconeError>{
    /// let pinecone = PineconeClient::new(None, None, None, None).unwrap();
    ///
    /// // Connect to index host url
    /// let mut index = pinecone.index("index-host").await.unwrap();
    ///
    /// let vectors = [Vector {
    ///     id: "vector-id".to_string(),
    ///     values: vec![1.0, 2.0, 3.0, 4.0],
    ///     sparse_values: None,
    ///     metadata: None,
    /// }];
    ///
    /// // Upsert vectors into the namespace "namespace" in the index
    /// let response = index.upsert(&vectors, &"namespace".into()).await.unwrap();
    /// # Ok(())
    /// # }
    /// ```
    pub async fn upsert(
        &mut self,
        vectors: &[Vector],
        namespace: &Namespace,
    ) -> Result<UpsertResponse, PineconeError> {
        let request = pb::UpsertRequest {
            vectors: vectors.to_vec(),
            namespace: namespace.name.clone(),
        };

        let response = self
            .connection
            .upsert(request)
            .await
            .map_err(|e| PineconeError::DataPlaneError { status: e })?
            .into_inner();

        Ok(response)
    }

    /// The list operation lists the IDs of vectors in a single namespace of a serverless index. An optional prefix can be passed to limit the results to IDs with a common prefix.
    ///
    /// ### Arguments
<<<<<<< HEAD
    /// * `namespace: Namespace` - Default is "".
    /// * `prefix: Option<&str>` - The vector IDs to list, will list all vectors with IDs that have a matching prefix. Default is empty string.
=======
    /// * `namespace: &Namespace` - The namespace to list vectors from. Default is "".
    /// * `prefix: Option<String>` - The maximum number of vectors to return. If unspecified, the server will use a default value.
>>>>>>> 2ae129e2
    /// * `limit: Option<u32>` - The maximum number of vector ids to return. If unspecified, the default limit is 100.
    /// * `pagination_token: Option<&str>` - The token for paginating through results.
    ///
    /// ### Return
    /// * `Result<ListResponse, PineconeError>`
    ///
    /// ### Example
    /// ```no_run
    /// use pinecone_sdk::pinecone::PineconeClient;
    /// use pinecone_sdk::pinecone::data::Namespace;
    /// # use pinecone_sdk::utils::errors::PineconeError;
    ///
    /// # #[tokio::main]
    /// # async fn main() -> Result<(), PineconeError>{
    /// let pinecone = PineconeClient::new(None, None, None, None).unwrap();
    ///
    /// // Connect to index host url
    /// let mut index = pinecone.index("index-host").await.unwrap();
    ///
    /// // List all vectors in the namespace "namespace"
    /// let response = index.list(&"namespace".into(), None, None, None).await.unwrap();
    /// # Ok(())
    /// # }
    /// ```
    pub async fn list(
        &mut self,
        namespace: &Namespace,
        prefix: Option<&str>,
        limit: Option<u32>,
        pagination_token: Option<&str>,
    ) -> Result<ListResponse, PineconeError> {
        let request = pb::ListRequest {
            namespace: namespace.name.clone(),
            prefix: prefix.map(|s| s.to_string()),
            limit,
            pagination_token: pagination_token.map(|s| s.to_string()),
        };

        let response = self
            .connection
            .list(request)
            .await
            .map_err(|e| PineconeError::DataPlaneError { status: e })?
            .into_inner();

        Ok(response)
    }

    /// The describe_index_stats operation returns statistics about the index.
    ///
    /// ### Arguments
    /// * `filter: Option<Metadata>` - An optional filter to specify which vectors to return statistics for. None means no filter will be applied. Note that the filter is only supported by pod indexes.
    ///
    /// ### Return
    /// * `Result<DescribeIndexStatsResponse, PineconeError>`
    ///
    /// ### Example
    /// ```no_run
    /// use std::collections::BTreeMap;
    /// use pinecone_sdk::pinecone::PineconeClient;
    /// use pinecone_sdk::pinecone::data::{Value, Kind, Metadata, Namespace};
    /// # use pinecone_sdk::utils::errors::PineconeError;
    ///
    /// # #[tokio::main]
    /// # async fn main() -> Result<(), PineconeError>{
    /// let pinecone = PineconeClient::new(None, None, None, None).unwrap();
    ///
    /// // Connect to index host url
    /// let mut index = pinecone.index("index-host").await.unwrap();
    ///
    /// // Construct a metadata filter
    /// let mut fields = BTreeMap::new();
    /// fields.insert("field".to_string(), Value { kind: Some(Kind::StringValue("value".to_string())) });
    ///
    /// // Describe the index statistics
    /// let response = index.describe_index_stats(Some(Metadata { fields })).await.unwrap();
    /// # Ok(())
    /// # }
    /// ```
    pub async fn describe_index_stats(
        &mut self,
        filter: Option<Metadata>,
    ) -> Result<DescribeIndexStatsResponse, PineconeError> {
        let request = pb::DescribeIndexStatsRequest { filter };

        let response = self
            .connection
            .describe_index_stats(request)
            .await
            .map_err(|e| PineconeError::DataPlaneError { status: e })?
            .into_inner();

        Ok(response)
    }

    // Helper function to call query operation
    async fn query(&mut self, request: pb::QueryRequest) -> Result<QueryResponse, PineconeError> {
        let response = self
            .connection
            .query(request)
            .await
            .map_err(|e| PineconeError::DataPlaneError { status: e })?
            .into_inner();

        Ok(response)
    }

    /// The update operation updates a vector in a namespace. If a value is included, it will overwrite the previous value.
    /// If a `metadata` filter is included, the values of the fields specified in it will be added or overwrite the previous values.
    ///
    /// ### Arguments
    /// * `id: &str` - The vector's unique ID.
    /// * `values: Vec<f32>` - The vector data.
    /// * `sparse_values: Option<SparseValues>` - The sparse vector data.
    /// * `metadata: Option<MetadataFilter>` - The metadata to set for the vector.
    /// * `namespace: &Namespace` - The namespace containing the vector to update. Default is "".
    ///
    /// ### Return
    /// * `Result<UpsertResponse, PineconeError>`
    ///
    /// ### Example
    /// ```no_run
    /// use pinecone_sdk::pinecone::PineconeClient;
    /// use pinecone_sdk::pinecone::data::{Namespace, SparseValues, Metadata};
    /// # use pinecone_sdk::utils::errors::PineconeError;
    ///
    /// # #[tokio::main]
    /// # async fn main() -> Result<(), PineconeError>{
    /// let pinecone = PineconeClient::new(None, None, None, None).unwrap();
    ///
    /// // Connect to index host url
    /// let mut index = pinecone.index("index-host").await.unwrap();
    ///
<<<<<<< HEAD
    /// let response = index.update("vector-id", vec![1.0, 2.0, 3.0, 4.0], None, None, &"namespace".into()).await.unwrap();
=======
    /// // Update the vector with id "vector-id" in the namespace "namespace"
    /// let response = index.update("vector-id".to_string(), vec![1.0, 2.0, 3.0, 4.0], None, None, &"namespace".into()).await.unwrap();
>>>>>>> 2ae129e2
    /// # Ok(())
    /// # }
    /// ```
    pub async fn update(
        &mut self,
        id: &str,
        values: Vec<f32>,
        sparse_values: Option<SparseValues>,
        metadata: Option<Metadata>,
        namespace: &Namespace,
    ) -> Result<UpdateResponse, PineconeError> {
        let request = pb::UpdateRequest {
            id: id.to_string(),
            values,
            sparse_values,
            set_metadata: metadata,
            namespace: namespace.name.clone(),
        };

        let response = self
            .connection
            .update(request)
            .await
            .map_err(|e| PineconeError::DataPlaneError { status: e })?
            .into_inner();

        Ok(response)
    }

    /// The query operation searches a namespace using a query vector. It retrieves the ids of the most similar items in a namespace, along with their similarity scores.
    ///
    /// ### Arguments
    /// * `id: String` - The id of the query vector.
    /// * `top_k: u32` - The number of results to return.
    /// * `namespace: &Namespace` - The namespace to query. Default is "".
    /// * `filter: Option<Metadata>` - The filter to apply to limit your search by vector metadata.
    /// * `include_values: Option<bool>` - Indicates whether to include the values of the vectors in the response. Default is false.
    /// * `include_metadata: Option<bool>` - Indicates whether to include the metadata of the vectors in the response. Default is false.
    ///
    /// ### Return
    /// * `Result<QueryResponse, PineconeError>`
    ///
    /// ### Example
    /// ```no_run
    /// use pinecone_sdk::pinecone::PineconeClient;
    /// use pinecone_sdk::pinecone::data::Namespace;
    /// # use pinecone_sdk::utils::errors::PineconeError;
    ///
    /// # #[tokio::main]
    /// # async fn main() -> Result<(), PineconeError>{
    /// let pinecone = PineconeClient::new(None, None, None, None).unwrap();
    ///
    /// // Connect to index host url
    /// let mut index = pinecone.index("index-host").await.unwrap();
    ///
    /// // Query the vector with id "vector-id" in the namespace "namespace"
    /// let response = index.query_by_id("vector-id".to_string(), 10, &Namespace::default(), None, None, None).await.unwrap();
    /// # Ok(())
    /// # }
    /// ```
    pub async fn query_by_id(
        &mut self,
        id: String,
        top_k: u32,
        namespace: &Namespace,
        filter: Option<Metadata>,
        include_values: Option<bool>,
        include_metadata: Option<bool>,
    ) -> Result<QueryResponse, PineconeError> {
        let request = pb::QueryRequest {
            id,
            top_k,
            namespace: namespace.name.clone(),
            filter,
            include_values: include_values.unwrap_or(false),
            include_metadata: include_metadata.unwrap_or(false),
            queries: vec![],
            vector: vec![],
            sparse_vector: None,
        };

        self.query(request).await
    }

    /// The query operation searches a namespace using a query vector. It retrieves the ids of the most similar items in a namespace, along with their similarity scores.
    ///
    /// ### Arguments
    /// * `vector: Vec<f32>` - The query vector.
    /// * `sparse_vector: Option<SparseValues>` - Vector sparse data.
    /// * `top_k: u32` - The number of results to return.
    /// * `namespace: &Namespace` - The namespace to query. Default is "".
    /// * `filter: Option<Metadata>` - The filter to apply to limit your search by vector metadata.
    /// * `include_values: Option<bool>` - Indicates whether to include the values of the vectors in the response. Default is false.
    /// * `include_metadata: Option<bool>` - Indicates whether to include the metadata of the vectors in the response. Default is false.
    ///
    /// ### Return
    /// * `Result<QueryResponse, PineconeError>`
    ///
    /// ### Example
    /// ```no_run
    /// use pinecone_sdk::pinecone::PineconeClient;
    /// use pinecone_sdk::pinecone::data::Namespace;
    /// # use pinecone_sdk::utils::errors::PineconeError;
    ///
    /// # #[tokio::main]
    /// # async fn main() -> Result<(), PineconeError>{
    /// let pinecone = PineconeClient::new(None, None, None, None).unwrap();
    ///
    /// // Connect to index host url
    /// let mut index = pinecone.index("index-host").await.unwrap();
    ///
    /// let vector = vec![1.0, 2.0, 3.0, 4.0];
    ///
    /// // Query the vector in the default namespace
    /// let response = index.query_by_value(vector, None, 10, &Namespace::default(), None, None, None).await.unwrap();
    /// # Ok(())
    /// # }
    /// ```
    pub async fn query_by_value(
        &mut self,
        vector: Vec<f32>,
        sparse_vector: Option<SparseValues>,
        top_k: u32,
        namespace: &Namespace,
        filter: Option<Metadata>,
        include_values: Option<bool>,
        include_metadata: Option<bool>,
    ) -> Result<QueryResponse, PineconeError> {
        let request = pb::QueryRequest {
            id: "".to_string(),
            top_k,
            namespace: namespace.name.clone(),
            filter,
            include_values: include_values.unwrap_or(false),
            include_metadata: include_metadata.unwrap_or(false),
            queries: vec![],
            vector,
            sparse_vector,
        };

        self.query(request).await
    }

    /// The delete_by_id operation deletes vectors by ID from a namespace.
    ///
    /// ### Arguments
    /// * `ids: Vec<String>` - List of IDs of vectors to be deleted.
    /// * `namespace: &Namespace` - The namespace to delete vectors from. Default is "".
    ///
    /// ### Return
    /// * `Result<(), PineconeError>`
    ///
    /// ### Example
    /// ```no_run
    /// use pinecone_sdk::pinecone::PineconeClient;
    /// use pinecone_sdk::pinecone::data::Namespace;
    /// # use pinecone_sdk::utils::errors::PineconeError;
    ///
    /// # #[tokio::main]
    /// # async fn main() -> Result<(), PineconeError>{
    /// let pinecone = PineconeClient::new(None, None, None, None).unwrap();
    ///
    /// // Connect to index host url
    /// let mut index = pinecone.index("index-host").await.unwrap();
    ///
<<<<<<< HEAD
    /// let ids = ["vector-id"];
=======
    /// let ids = ["vector-id".to_string()];
    ///
    /// // Delete vectors from the namespace "namespace" that have the ids in the list
>>>>>>> 2ae129e2
    /// let response = index.delete_by_id(&ids, &"namespace".into()).await.unwrap();
    /// # Ok(())
    /// # }
    /// ```
    pub async fn delete_by_id(
        &mut self,
        ids: &[&str],
        namespace: &Namespace,
    ) -> Result<(), PineconeError> {
        let ids = ids.iter().map(|id| id.to_string()).collect::<Vec<String>>();
        let request = pb::DeleteRequest {
            ids,
            delete_all: false,
            namespace: namespace.name.clone(),
            filter: None,
        };

        self.delete(request).await
    }

    /// The delete_all operation deletes all vectors from a namespace.
    ///
    /// ### Arguments
    /// * `namespace: &Namespace` - The namespace to delete vectors from. Default is "".
    ///
    /// ### Return
    /// * `Result<(), PineconeError>`
    ///
    /// ### Example
    /// ```no_run
    /// use pinecone_sdk::pinecone::PineconeClient;
    /// use pinecone_sdk::pinecone::data::Namespace;
    /// # use pinecone_sdk::utils::errors::PineconeError;
    ///
    /// # #[tokio::main]
    /// # async fn main() -> Result<(), PineconeError>{
    /// let pinecone = PineconeClient::new(None, None, None, None).unwrap();
    ///
    /// // Connect to index host url
    /// let mut index = pinecone.index("index-host").await.unwrap();
    ///
    /// // Delete all vectors from the namespace "namespace"
    /// let response = index.delete_all(&"namespace".into()).await.unwrap();
    /// # Ok(())
    /// # }
    /// ```
    pub async fn delete_all(&mut self, namespace: &Namespace) -> Result<(), PineconeError> {
        let request = pb::DeleteRequest {
            ids: vec![],
            delete_all: true,
            namespace: namespace.name.clone(),
            filter: None,
        };

        self.delete(request).await
    }

    /// The delete_by_filter operation deletes the vectors from a namespace that satisfy the filter.
    ///
    /// ### Arguments
    /// * `filter: Metadata` - The filter to specify which vectors to delete.
    /// * `namespace: &Namespace` - The namespace to delete vectors from. Default is "".
    ///
    /// ### Return
    /// * `Result<(), PineconeError>`
    ///
    /// ### Example
    /// ```no_run
    /// use std::collections::BTreeMap;
    /// use pinecone_sdk::pinecone::PineconeClient;
    /// use pinecone_sdk::pinecone::data::{Metadata, Value, Kind, Namespace};
    /// # use pinecone_sdk::utils::errors::PineconeError;
    ///
    /// # #[tokio::main]
    /// # async fn main() -> Result<(), PineconeError>{
    /// let pinecone = PineconeClient::new(None, None, None, None).unwrap();
    ///
    /// // Connect to index host url
    /// let mut index = pinecone.index("index-host").await.unwrap();
    ///
    /// // Construct a metadata filter
    /// let mut fields = BTreeMap::new();
    /// fields.insert("field".to_string(), Value { kind: Some(Kind::StringValue("value".to_string())) });
    ///
    /// // Delete vectors from the namespace "namespace" that satisfy the filter
    /// let response = index.delete_by_filter(Metadata { fields }, &"namespace".into()).await.unwrap();
    /// # Ok(())
    /// # }
    /// ```
    pub async fn delete_by_filter(
        &mut self,
        filter: Metadata,
        namespace: &Namespace,
    ) -> Result<(), PineconeError> {
        let request = pb::DeleteRequest {
            ids: vec![],
            delete_all: false,
            namespace: namespace.name.clone(),
            filter: Some(filter),
        };

        self.delete(request).await
    }

    // Helper function to call delete operation
    async fn delete(&mut self, request: pb::DeleteRequest) -> Result<(), PineconeError> {
        let _ = self
            .connection
            .delete(request)
            .await
            .map_err(|e| PineconeError::DataPlaneError { status: e })?;

        Ok(())
    }

    /// The fetch operation retrieves vectors by ID from a namespace.
    ///
    /// ### Arguments
    /// * `ids: &[String]` - The ids of vectors to fetch.
    /// * `namespace: &Namespace` - The namespace to fetch vectors from. Default is "".
    ///
    /// ### Return
    /// * `Result<FetchResponse, PineconeError>`
    ///
    /// ### Example
    /// ```no_run
    /// use std::collections::BTreeMap;
    /// use pinecone_sdk::pinecone::PineconeClient;
    /// use pinecone_sdk::pinecone::data::{Metadata, Value, Kind};
    /// # use pinecone_sdk::utils::errors::PineconeError;
    ///
    /// # #[tokio::main]
    /// # async fn main() -> Result<(), PineconeError>{
    /// let pinecone = PineconeClient::new(None, None, None, None).unwrap();
    ///
    /// // Connect to index host url
    /// let mut index = pinecone.index("index-host").await.unwrap();
    ///
    /// let vectors = &["1".to_string(), "2".to_string()];
    ///
    /// // Fetch vectors from the default namespace that have the ids in the list
    /// let response = index.fetch(vectors, &Default::default()).await.unwrap();
    /// Ok(())
    /// }
    /// ```
    pub async fn fetch(
        &mut self,
        ids: &[String],
        namespace: &Namespace,
    ) -> Result<FetchResponse, PineconeError> {
        let request = pb::FetchRequest {
            ids: ids.to_vec(),
            namespace: namespace.name.clone(),
        };

        let response = self
            .connection
            .fetch(request)
            .await
            .map_err(|e| PineconeError::DataPlaneError { status: e })?
            .into_inner();

        Ok(response)
    }
}

impl PineconeClient {
    /// Match the scheme in a host string.
    ///
    /// ### Arguments
    /// * `host: &str` - The host string to match.
    ///
    /// ### Return
    /// * `bool` - True if the host string contains a scheme, false otherwise.
    fn has_scheme(host: &str) -> bool {
        static RE: Lazy<regex::Regex> = Lazy::new(|| regex::Regex::new(r"^[a-zA-Z]+://").unwrap());
        RE.is_match(host)
    }

    /// Match the port in a host string.
    ///
    /// ### Arguments
    /// * `host: &str` - The host string to match.
    ///
    /// ### Return
    /// * `bool` - True if the host string contains a port, false otherwise.
    fn has_port(host: &str) -> bool {
        static RE: Lazy<regex::Regex> = Lazy::new(|| regex::Regex::new(r":\d+$").unwrap());
        RE.is_match(host)
    }

    /// Target an index for data operations.
    ///
    /// ### Arguments
    /// * `host: &str` - The host of the index to target. If the host does not contain a scheme, it will default to `https://`. If the host does not contain a port, it will default to `443`.
    ///
    /// ### Return
    /// * `Result<Index, PineconeError>`
    ///
    /// ### Example
    ///
    /// ```no_run
    /// use pinecone_sdk::pinecone::PineconeClient;
    /// # use pinecone_sdk::utils::errors::PineconeError;
    ///
    /// # #[tokio::main]
    /// # async fn main() -> Result<(), PineconeError>{
    /// let pinecone = PineconeClient::new(None, None, None, None).unwrap();
    ///
    /// // Connect to index host url "index-host"
    /// let index = pinecone.index("index-host").await.unwrap();
    /// # Ok(())
    /// # }
    /// ```
    pub async fn index(&self, host: &str) -> Result<Index, PineconeError> {
        let endpoint = host.to_string();

        let endpoint = if PineconeClient::has_scheme(&endpoint) {
            endpoint
        } else {
            format!("https://{}", endpoint)
        };

        let endpoint = if PineconeClient::has_port(&endpoint) {
            endpoint
        } else {
            format!("{}:443", endpoint)
        };

        let index = Index {
            host: endpoint.clone(),
            connection: self.new_index_connection(endpoint).await?,
        };

        Ok(index)
    }

    // Helper function to create a new index connection
    async fn new_index_connection(
        &self,
        host: String,
    ) -> Result<VectorServiceClient<InterceptedService<Channel, ApiKeyInterceptor>>, PineconeError>
    {
        let tls_config = tonic::transport::ClientTlsConfig::default();

        // connect to server
        let endpoint = Channel::from_shared(host)
            .map_err(|e| PineconeError::ConnectionError {
                source: Box::new(e),
            })?
            .tls_config(tls_config)
            .map_err(|e| PineconeError::ConnectionError {
                source: Box::new(e),
            })?;

        let channel = endpoint
            .connect()
            .await
            .map_err(|e| PineconeError::ConnectionError {
                source: Box::new(e),
            })?;

        // add api key in metadata through interceptor
        let token: TonicMetadataVal<_> = self.api_key.parse().unwrap();
        let add_api_key_interceptor = ApiKeyInterceptor { api_token: token };
        let inner = VectorServiceClient::with_interceptor(channel, add_api_key_interceptor);

        Ok(inner)
    }
}

#[cfg(test)]
mod tests {
    use super::*;
    use httpmock::prelude::*;

    #[tokio::test]
    async fn test_index_full_endpoint() {
        let server = MockServer::start();

        // server url contains scheme and port
        let _mock = server.mock(|_when, then| {
            then.status(200);
        });

        let pinecone = PineconeClient::new(None, None, None, None).unwrap();

        let index = pinecone.index(server.base_url().as_str()).await.unwrap();

        assert_eq!(index.host, server.base_url());
    }

    #[tokio::test]
    async fn test_index_no_scheme() {
        let server = MockServer::start();

        // server url contains no scheme
        let _mock = server.mock(|_when, then| {
            then.status(200);
        });

        let pinecone = PineconeClient::new(None, None, None, None).unwrap();

        let addr = server.address().to_string();

        let _index = pinecone
            .index(addr.as_str())
            .await
            .expect_err("Expected connection error");
    }

    #[tokio::test]
    async fn test_index_no_port() {
        let server = MockServer::start();

        // server url contains no port
        let _mock = server.mock(|_when, then| {
            then.status(200);
        });

        let pinecone = PineconeClient::new(None, None, None, None).unwrap();

        let scheme_host = format!("http://{}", server.host());

        let _index = pinecone
            .index(scheme_host.as_str())
            .await
            .expect_err("Expected connection error");
    }

    #[tokio::test]
    async fn test_index_no_scheme_no_port() {
        let server = MockServer::start();

        // server url contains no scheme and no port
        let _mock = server.mock(|_when, then| {
            then.status(200);
        });

        let pinecone = PineconeClient::new(None, None, None, None).unwrap();

        let host = server.host();

        let _index = pinecone
            .index(host.as_str())
            .await
            .expect_err("Expected connection error");
    }
}<|MERGE_RESOLUTION|>--- conflicted
+++ resolved
@@ -124,13 +124,8 @@
     /// The list operation lists the IDs of vectors in a single namespace of a serverless index. An optional prefix can be passed to limit the results to IDs with a common prefix.
     ///
     /// ### Arguments
-<<<<<<< HEAD
-    /// * `namespace: Namespace` - Default is "".
+    /// * `namespace: &Namespace` - The namespace to list vectors from. Default is "".
     /// * `prefix: Option<&str>` - The vector IDs to list, will list all vectors with IDs that have a matching prefix. Default is empty string.
-=======
-    /// * `namespace: &Namespace` - The namespace to list vectors from. Default is "".
-    /// * `prefix: Option<String>` - The maximum number of vectors to return. If unspecified, the server will use a default value.
->>>>>>> 2ae129e2
     /// * `limit: Option<u32>` - The maximum number of vector ids to return. If unspecified, the default limit is 100.
     /// * `pagination_token: Option<&str>` - The token for paginating through results.
     ///
@@ -264,12 +259,8 @@
     /// // Connect to index host url
     /// let mut index = pinecone.index("index-host").await.unwrap();
     ///
-<<<<<<< HEAD
-    /// let response = index.update("vector-id", vec![1.0, 2.0, 3.0, 4.0], None, None, &"namespace".into()).await.unwrap();
-=======
     /// // Update the vector with id "vector-id" in the namespace "namespace"
     /// let response = index.update("vector-id".to_string(), vec![1.0, 2.0, 3.0, 4.0], None, None, &"namespace".into()).await.unwrap();
->>>>>>> 2ae129e2
     /// # Ok(())
     /// # }
     /// ```
@@ -435,13 +426,9 @@
     /// // Connect to index host url
     /// let mut index = pinecone.index("index-host").await.unwrap();
     ///
-<<<<<<< HEAD
-    /// let ids = ["vector-id"];
-=======
     /// let ids = ["vector-id".to_string()];
     ///
     /// // Delete vectors from the namespace "namespace" that have the ids in the list
->>>>>>> 2ae129e2
     /// let response = index.delete_by_id(&ids, &"namespace".into()).await.unwrap();
     /// # Ok(())
     /// # }
