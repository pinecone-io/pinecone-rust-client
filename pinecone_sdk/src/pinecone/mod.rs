--- conflicted
+++ resolved
@@ -69,17 +69,9 @@
             },
         };
 
-<<<<<<< HEAD
         let env_controller = &std::env::var("PINECONE_CONTROLLER_HOST")
             .unwrap_or("https://api.pinecone.io".to_string());
         let controller_host = control_plane_host.unwrap_or(env_controller);
-=======
-        // get controller host
-        let controller_host = control_plane_host.unwrap_or(
-            std::env::var("PINECONE_CONTROLLER_HOST")
-                .unwrap_or("https://api.pinecone.io".to_string()),
-        );
->>>>>>> 2ae129e2
 
         // get additional headers
         let additional_headers = match additional_headers {
