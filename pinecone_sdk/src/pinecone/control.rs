use std::cmp::min;
use std::time::Duration;

use crate::pinecone::PineconeClient;
use crate::utils::errors::PineconeError;
use openapi::apis::manage_indexes_api;

pub use openapi::models::create_index_request::Metric;
pub use openapi::models::serverless_spec::Cloud;
pub use openapi::models::{
    CollectionList, CollectionModel, ConfigureIndexRequest, ConfigureIndexRequestSpec,
    ConfigureIndexRequestSpecPod, CreateCollectionRequest, CreateIndexRequest, IndexList,
    IndexModel, IndexSpec, PodSpec, PodSpecMetadataConfig, ServerlessSpec,
};

/// Defines the wait policy for index creation.
#[derive(Debug)]
pub enum WaitPolicy {
    /// Wait for the index to become ready, up to the specified duration.
    WaitFor(Duration),

    /// Do not wait for the index to become ready -- return immediately.
    NoWait,
}

impl Default for WaitPolicy {
    fn default() -> Self {
        WaitPolicy::WaitFor(Duration::from_secs(300))
    }
}

impl PineconeClient {
    /// Creates a serverless index.
    ///
    /// ### Arguments
    /// * `name: &str` - Name of the index to create.
    /// * `dimension: i32` - Dimension of the vectors to be inserted in the index.
    /// * `metric: Metric` - The distance metric to be used for similarity search.
    /// * `cloud: Cloud` - The public cloud where you would like your index hosted.
    /// * `region: &str` - The region where you would like your index to be created.
    /// * `timeout: WaitPolicy` - The wait policy for index creation. If the index becomes ready before the specified duration, the function will return early. If the index is not ready after the specified duration, the function will return an error.
    ///
    /// ### Return
    /// * `Result<IndexModel, PineconeError>`
    ///
    /// ### Example
    /// ```no_run
    /// use pinecone_sdk::pinecone::{PineconeClient, control::{Metric, Cloud, WaitPolicy, IndexModel}};
    /// use pinecone_sdk::utils::errors::PineconeError;
    ///
    /// # #[tokio::main]
    /// # async fn main() -> Result<(), PineconeError>{
    /// let pinecone = PineconeClient::new(None, None, None, None).unwrap();
    ///
    /// // Create an index.
    /// let create_index_response = pinecone.create_serverless_index(
    ///     "index-name", // Name of the index
    ///     10, // Dimension of the vectors
    ///     Metric::Cosine, // Distance metric
    ///     Cloud::Aws, // Cloud provider
    ///     "us-east-1", // Region
    ///     WaitPolicy::NoWait // Timeout
    /// ).await;
    ///
    /// # Ok(())
    /// # }
    /// ```
    pub async fn create_serverless_index(
        &self,
        name: &str,
        dimension: i32,
        metric: Metric,
        cloud: Cloud,
        region: &str,
        timeout: WaitPolicy,
    ) -> Result<IndexModel, PineconeError> {
        // create request specs
        let create_index_request_spec = IndexSpec {
            serverless: Some(Box::new(ServerlessSpec {
                cloud,
                region: region.to_string(),
            })),
            pod: None,
        };

        let create_index_request = CreateIndexRequest {
            name: name.to_string(),
            dimension,
            metric: Some(metric),
            spec: Some(Box::new(create_index_request_spec)),
        };

        // make openAPI call
        let res = manage_indexes_api::create_index(&self.openapi_config(), create_index_request)
            .await
            .map_err(|e| PineconeError::from(e))?;

        // poll index status
        match self.handle_poll_index(name, timeout).await {
            Ok(_) => Ok(res),
            Err(e) => Err(e),
        }
    }

    /// Creates a pod index.
    ///
    /// ### Arguments
    /// * `name: &str` - The name of the index
    /// * `dimension: i32` - The dimension of the index
    /// * `metric: Metric` - The metric to use for the index
    /// * `environment: &str` - The environment where the pod index will be deployed. Example: 'us-east1-gcp'
    /// * `pod_type: &str` - This value combines pod type and pod size into a single string. This configuration is your main lever for vertical scaling.
    /// * `pods: i32` - The number of pods to deploy. Default: 1
    /// * `replicas: Option<i32>` - The number of replicas to deploy for the pod index. Default: 1
    /// * `shards: Option<i32>` - The number of shards to use. Shards are used to expand the amount of vectors you can store beyond the capacity of a single pod. Default: 1
    /// * `metadata_indexed: Option<&[&str]>` - The metadata fields to index.
    /// * `source_collection: Option<&str>` - The name of the collection to use as the source for the pod index. This configuration is only used when creating a pod index from an existing collection.
    /// * `timeout: WaitPolicy` - The wait policy for index creation. If the index becomes ready before the specified duration, the function will return early. If the index is not ready after the specified duration, the function will return an error.
    ///
    /// ### Return
    /// * Result<IndexModel, PineconeError>`
    ///
    /// ### Example
    /// ```no_run
    /// use pinecone_sdk::pinecone::{PineconeClient, control::{Metric, Cloud, WaitPolicy, IndexModel}};
    /// use pinecone_sdk::utils::errors::PineconeError;
    /// use std::time::Duration;
    ///
    /// # #[tokio::main]
    /// # async fn main() -> Result<(), PineconeError> {
    /// let pinecone = PineconeClient::new(None, None, None, None).unwrap();
    ///
    /// // Create a pod index.
    /// let create_index_response = pinecone.create_pod_index(
    ///     "index_name", // Name of the index
    ///     10, // Dimension of the index
    ///     Metric::Cosine, // Distance metric
    ///     "us-east-1-aws", // Environment
    ///     "p1.x1", // Pod type
    ///     1, // Number of pods
    ///     Some(1), // Number of replicas
    ///     Some(1), // Number of shards
    ///     Some( // Metadata fields to index
    ///         &vec!["genre",
    ///         "title",
    ///         "imdb_rating"]),
    ///     Some("example-collection"), // Source collection
    ///     WaitPolicy::WaitFor(Duration::from_secs(10)), // Timeout
    /// )
    /// .await;
    /// # Ok(())
    /// # }
    /// ```
    pub async fn create_pod_index(
        &self,
        name: &str,
        dimension: i32,
        metric: Metric,
        environment: &str,
        pod_type: &str,
        pods: i32,
        replicas: Option<i32>,
        shards: Option<i32>,
        metadata_indexed: Option<&[&str]>,
        source_collection: Option<&str>,
        timeout: WaitPolicy,
    ) -> Result<IndexModel, PineconeError> {
        // create request specs
        let indexed = metadata_indexed.map(|i| i.iter().map(|s| s.to_string()).collect());

        let pod_spec = PodSpec {
            environment: environment.to_string(),
            replicas,
            shards,
            pod_type: pod_type.to_string(),
            pods,
            metadata_config: Some(Box::new(PodSpecMetadataConfig { indexed })),
            source_collection: source_collection.map(|s| s.to_string()),
        };

        let spec = IndexSpec {
            serverless: None,
            pod: Some(Box::new(pod_spec)),
        };

        let create_index_request = CreateIndexRequest {
            name: name.to_string(),
            dimension,
            metric: Some(metric),
            spec: Some(Box::new(spec)),
        };

        // make openAPI call
        let res = manage_indexes_api::create_index(&self.openapi_config(), create_index_request)
            .await
            .map_err(|e| PineconeError::from(e))?;

        // poll index status
        match self.handle_poll_index(name, timeout).await {
            Ok(_) => Ok(res),
            Err(e) => Err(e),
        }
    }

    // Checks if the index is ready by polling the index status
    async fn handle_poll_index(
        &self,
        name: &str,
        timeout: WaitPolicy,
    ) -> Result<(), PineconeError> {
        match timeout {
            WaitPolicy::WaitFor(duration) => {
                let start_time = std::time::Instant::now();

                loop {
                    // poll index status, if ready return early
                    if self.is_ready(name).await {
                        break;
                    }

                    match duration.cmp(&start_time.elapsed()) {
                        // if index not ready after waiting specified duration, return error
                        std::cmp::Ordering::Less => {
                            let message = format!("Index \"{name}\" not ready");
                            return Err(PineconeError::TimeoutError { message });
                        }
                        // if still waiting, sleep for 5 seconds or remaining time
                        std::cmp::Ordering::Equal | std::cmp::Ordering::Greater => {
                            let time_remaining = duration.saturating_sub(start_time.elapsed());
                            tokio::time::sleep(Duration::from_millis(min(
                                time_remaining.as_millis() as u64,
                                5000,
                            )))
                            .await;
                        }
                    }
                }
            }
            WaitPolicy::NoWait => {}
        }

        Ok(())
    }

    // Gets ready status of an index
    async fn is_ready(&self, name: &str) -> bool {
        let res = manage_indexes_api::describe_index(&self.openapi_config(), name).await;
        match res {
            Ok(index) => index.status.ready,
            Err(_) => false,
        }
    }

    /// Describes an index.
    ///
    /// ### Arguments
    /// * `name: &str` - Name of the index to describe.
    ///
    /// ### Return
    /// * `Result<IndexModel, PineconeError>`
    ///
    /// ### Example
    /// ```no_run
    /// use pinecone_sdk::pinecone::{PineconeClient, control::IndexModel};
    /// use pinecone_sdk::utils::errors::PineconeError;
    ///
    /// # #[tokio::main]
    /// # async fn main() -> Result<(), PineconeError>{
    /// let pinecone = PineconeClient::new(None, None, None, None).unwrap();
    ///
    /// // Describe an index in the project.
    /// let describe_index_response = pinecone.describe_index("index-name").await;
    /// # Ok(())
    /// # }
    /// ```
    pub async fn describe_index(&self, name: &str) -> Result<IndexModel, PineconeError> {
        // make openAPI call
        let res = manage_indexes_api::describe_index(&self.openapi_config(), name)
            .await
            .map_err(|e| PineconeError::from(e))?;

        Ok(res)
    }

    /// Lists all indexes.
    ///
    /// The results include a description of all indexes in your project, including the
    /// index name, dimension, metric, status, and spec.
    ///
    /// ### Return
    /// * `Result<IndexList, PineconeError>`
    ///
    /// ### Example
    /// ```no_run
    /// use pinecone_sdk::pinecone::{PineconeClient, control::IndexList};
    /// use pinecone_sdk::utils::errors::PineconeError;
    ///
    /// # #[tokio::main]
    /// # async fn main() -> Result<(), PineconeError>{
    /// let pinecone = PineconeClient::new(None, None, None, None).unwrap();
    ///
    /// // List all indexes in the project.
    /// let index_list_response = pinecone.list_indexes().await;
    /// # Ok(())
    /// # }
    /// ```
    pub async fn list_indexes(&self) -> Result<IndexList, PineconeError> {
        // make openAPI call
        let res = manage_indexes_api::list_indexes(&self.openapi_config())
            .await
            .map_err(|e| PineconeError::from(e))?;

        Ok(res)
    }

    /// Configures an index.
    ///
    /// This operation specifies the pod type and number of replicas for an index.
    /// It applies to pod-based indexes only.
    /// Serverless indexes scale automatically based on usage.
    ///
    /// ### Arguments
    /// * name: &str - The name of the index to be configured.
    /// * replicas: i32 - The desired number of replicas, lowest value is 0.
    /// * pod_type: &str - the new pod_type for the index. To learn more about the available pod types, please see [Understanding Indexes](https://docs.pinecone.io/docs/indexes)
    ///
    /// ### Return
    /// * `Result<IndexModel, PineconeError>`
    ///
    /// ### Example
    /// ```no_run
    /// use pinecone_sdk::pinecone::PineconeClient;
    /// use pinecone_sdk::utils::errors::PineconeError;
    ///
    /// # #[tokio::main]
    /// # async fn main() -> Result<(), PineconeError>{
    /// let pinecone = PineconeClient::new(None, None, None, None).unwrap();
    ///
    /// // Configure an index in the project.
    /// let response = pinecone.configure_index("index-name", 6, "s1").await;
    /// # Ok(())
    /// # }
    /// ```
    pub async fn configure_index(
        &self,
        name: &str,
        replicas: i32,
        pod_type: &str,
    ) -> Result<IndexModel, PineconeError> {
        let configure_index_request = ConfigureIndexRequest::new(ConfigureIndexRequestSpec::new(
            ConfigureIndexRequestSpecPod {
                replicas: Some(replicas),
                pod_type: Some(pod_type.to_string()),
            },
        ));

        // make openAPI call
        let res = manage_indexes_api::configure_index(
            &self.openapi_config(),
            name,
            configure_index_request,
        )
        .await
        .map_err(|e| PineconeError::from(e))?;

        Ok(res)
    }

    /// Deletes an index.
    ///
    /// ### Arguments
    /// * name: &str - The name of the index to be deleted.
    ///
    /// ### Return
    /// * `Result<(), PineconeError>`
    ///
    /// ### Example
    /// ```no_run
    /// use pinecone_sdk::pinecone::PineconeClient;
    /// use pinecone_sdk::utils::errors::PineconeError;
    ///
    /// # #[tokio::main]
    /// # async fn main() -> Result<(), PineconeError>{
    /// let pinecone = PineconeClient::new(None, None, None, None).unwrap();
    ///
    /// // Delete an index in the project.
<<<<<<< HEAD
    /// let delete_index_response = pinecone.delete_index("index-name").await;
=======
    /// let delete_index_response: Result<(), PineconeError> = pinecone.delete_index("index-name").await;
>>>>>>> e1d5544a
    /// # Ok(())
    /// # }
    /// ```
    pub async fn delete_index(&self, name: &str) -> Result<(), PineconeError> {
        // make openAPI call
        let res = manage_indexes_api::delete_index(&self.openapi_config(), name)
            .await
            .map_err(|e| PineconeError::from(e))?;

        Ok(res)
    }

    /// Creates a collection from an index.
    ///
    /// ### Arguments
    /// * `name: &str` - Name of the collection to create.
    /// * `source: &str` - Name of the index to be used as the source for the collection.
    ///
    /// ### Return
    /// * `Result<CollectionModel, PineconeError>`
    ///
    /// ### Example
    /// ```no_run
    /// use pinecone_sdk::pinecone::{PineconeClient, control::CollectionModel};
    /// use pinecone_sdk::utils::errors::PineconeError;
    ///
    /// # #[tokio::main]
    /// # async fn main() -> Result<(), PineconeError>{
    /// let pinecone = PineconeClient::new(None, None, None, None).unwrap();
    ///
    /// // Describe an index in the project.
    /// let create_collection_response = pinecone.create_collection("collection-name", "index-name").await;
    /// # Ok(())
    /// # }
    /// ```
    pub async fn create_collection(
        &self,
        name: &str,
        source: &str,
    ) -> Result<CollectionModel, PineconeError> {
        let create_collection_request = CreateCollectionRequest {
            name: name.to_string(),
            source: source.to_string(),
        };

        // make openAPI call
        let res = manage_indexes_api::create_collection(
            &self.openapi_config(),
            create_collection_request,
        )
        .await
        .map_err(|e| PineconeError::from(e))?;

        Ok(res)
    }

    /// Describe a collection.
    ///
    /// ### Arguments
    /// * name: &str - The name of the collection to describe.
    ///
    /// ### Return
    /// * `Result<(), PineconeError>`
    ///
    /// ### Example
    /// ```no_run
    /// use pinecone_sdk::pinecone::PineconeClient;
    /// use pinecone_sdk::utils::errors::PineconeError;
    ///
    /// # #[tokio::main]
    /// # async fn main() -> Result<(), PineconeError>{
    /// let pinecone = PineconeClient::new(None, None, None, None).unwrap();
    ///
    /// // Describe a collection in the project.
    /// let response = pinecone.describe_collection("collection-name").await;
    /// # Ok(())
    /// # }
    /// ```
    pub async fn describe_collection(&self, name: &str) -> Result<CollectionModel, PineconeError> {
        let res = manage_indexes_api::describe_collection(&self.openapi_config(), name)
            .await
            .map_err(|e| PineconeError::from(e))?;

        Ok(res)
    }

    /// Lists all collections.
    ///
    /// This operation returns a list of all collections in a project.
    ///
    /// ### Return
    /// * `Result<CollectionList, PineconeError>`
    ///
    /// ### Example
    /// ```no_run
    /// use pinecone_sdk::pinecone::PineconeClient;
    /// use pinecone_sdk::utils::errors::PineconeError;
    ///
    /// # #[tokio::main]
    /// # async fn main() -> Result<(), PineconeError>{
    /// let pinecone = PineconeClient::new(None, None, None, None).unwrap();
    ///
    /// // List all collections in the project.
    /// let collection_list = pinecone.list_collections().await.unwrap();
    /// # Ok(())
    /// # }
    /// ```
    pub async fn list_collections(&self) -> Result<CollectionList, PineconeError> {
        // make openAPI call
        let res = manage_indexes_api::list_collections(&self.openapi_config())
            .await
            .map_err(|e| PineconeError::from(e))?;

        Ok(res)
    }

    /// Deletes a collection.
    ///
    /// ### Arguments
    /// * name: &str - The name of the collection to be deleted.
    ///
    /// ### Return
    /// * `Result<(), PineconeError>`
    ///
    /// ### Example
    /// ```no_run
    /// use pinecone_sdk::pinecone::PineconeClient;
    /// use pinecone_sdk::utils::errors::PineconeError;
    ///
    /// # #[tokio::main]
    /// # async fn main() -> Result<(), PineconeError>{
    /// let pinecone = PineconeClient::new(None, None, None, None).unwrap();
    ///
    /// // Delete a collection in the project.
    /// let response = pinecone.delete_collection("collection-name").await;
    /// # Ok(())
    /// # }
    /// ```
    pub async fn delete_collection(&self, name: &str) -> Result<(), PineconeError> {
        // make openAPI call
        let res = manage_indexes_api::delete_collection(&self.openapi_config(), name)
            .await
            .map_err(|e| PineconeError::from(e))?;

        Ok(res)
    }
}

#[cfg(test)]
mod tests {
    use super::*;
    use httpmock::prelude::*;
    use openapi::models::{self, collection_model::Status, IndexList};
    use tokio;

    #[tokio::test]
    async fn test_create_serverless_index() -> Result<(), PineconeError> {
        let server = MockServer::start();

        let mock = server.mock(|when, then| {
            when.method(POST).path("/indexes");
            then.status(201)
                .header("content-type", "application/json")
                .body(
                    r#"
                {
                    "name": "index-name",
                    "dimension": 10,
                    "metric": "euclidean",
                    "host": "host1",
                    "spec": {
                        "serverless": {
                            "cloud": "aws",
                            "region": "us-east-1"
                        }
                    },
                    "status": {
                        "ready": true,
                        "state": "Initializing"
                    }
                }"#,
                );
        });

        let pinecone = PineconeClient::new(
            Some("api_key"),
            Some(server.base_url().as_str()),
            None,
            None,
        )
        .expect("Failed to create Pinecone instance");

        let create_index_response = pinecone
            .create_serverless_index(
                "index-name",
                10,
                Metric::Cosine,
                Cloud::Aws,
                "us-east-1",
                WaitPolicy::NoWait,
            )
            .await
            .expect("Failed to create serverless index");

        mock.assert();

        assert_eq!(create_index_response.name, "index-name");
        assert_eq!(create_index_response.dimension, 10);
        assert_eq!(
            create_index_response.metric,
            openapi::models::index_model::Metric::Euclidean
        );

        let spec = create_index_response.spec.serverless.unwrap();
        assert_eq!(spec.cloud, openapi::models::serverless_spec::Cloud::Aws);
        assert_eq!(spec.region, "us-east-1");

        Ok(())
    }

    #[tokio::test]
    async fn test_create_serverless_index_defaults() -> Result<(), PineconeError> {
        let server = MockServer::start();

        let mock = server.mock(|when, then| {
            when.method(POST).path("/indexes");
            then.status(201)
                .header("content-type", "application/json")
                .body(
                    r#"{
                    "name": "index-name",
                    "dimension": 10,
                    "metric": "cosine",
                    "host": "host1",
                    "spec": {
                        "serverless": {
                            "cloud": "gcp",
                            "region": "us-east-1"
                        }
                    },
                    "status": {
                        "ready": true,
                        "state": "Initializing"
                    }
                }"#,
                );
        });

        let pinecone = PineconeClient::new(
            Some("api_key"),
            Some(server.base_url().as_str()),
            None,
            None,
        )
        .expect("Failed to create Pinecone instance");

        let create_index_response = pinecone
            .create_serverless_index(
                "index-name",
                10,
                Default::default(),
                Default::default(),
                "us-east-1",
                WaitPolicy::NoWait,
            )
            .await
            .expect("Failed to create serverless index");

        assert_eq!(create_index_response.name, "index-name");
        assert_eq!(create_index_response.dimension, 10);
        assert_eq!(
            create_index_response.metric,
            openapi::models::index_model::Metric::Cosine
        );

        let spec = create_index_response.spec.serverless.unwrap();
        assert_eq!(spec.cloud, openapi::models::serverless_spec::Cloud::Gcp);
        assert_eq!(spec.region, "us-east-1");

        mock.assert();

        Ok(())
    }

    #[tokio::test]
    async fn test_create_serverless_index_invalid_region() -> Result<(), PineconeError> {
        let server = MockServer::start();

        let mock = server.mock(|when, then| {
            when.method(POST).path("/indexes");
            then.status(404)
                .header("content-type", "application/json")
                .body(
                    r#"{
                    "error": {
                        "code": "NOT_FOUND",
                        "message": "Resource cloud: aws region: abc not found."
                    },
                    "status": 404
                }"#,
                );
        });

        let pinecone = PineconeClient::new(
            Some("api_key"),
            Some(server.base_url().as_str()),
            None,
            None,
        )
        .expect("Failed to create Pinecone instance");

        let create_index_response = pinecone
            .create_serverless_index(
                "index-name",
                10,
                Default::default(),
                Default::default(),
                "abc",
                WaitPolicy::NoWait,
            )
            .await
            .expect_err("Expected error when creating serverless index");

        assert!(matches!(
            create_index_response,
            PineconeError::InvalidRegionError { .. }
        ));
        mock.assert();

        Ok(())
    }

    #[tokio::test]
    async fn test_create_serverless_index_index_exists() -> Result<(), PineconeError> {
        let server = MockServer::start();

        let mock = server.mock(|when, then| {
            when.method(POST).path("/indexes");
            then.status(409)
                .header("content-type", "application/json")
                .body(
                    r#"{
                        "error": {
                            "code": "ALREADY_EXISTS",
                            "message": "Resource already exists."
                        },
                        "status": 409
                    }"#,
                );
        });

        let pinecone = PineconeClient::new(
            Some("api_key"),
            Some(server.base_url().as_str()),
            None,
            None,
        )
        .expect("Failed to create Pinecone instance");

        let create_index_response = pinecone
            .create_serverless_index(
                "index-name",
                10,
                Default::default(),
                Default::default(),
                "us-west-1",
                WaitPolicy::NoWait,
            )
            .await
            .expect_err("Expected error when creating serverless index");

        assert!(matches!(
            create_index_response,
            PineconeError::ResourceAlreadyExistsError { .. }
        ));
        mock.assert();

        Ok(())
    }

    #[tokio::test]
    async fn test_create_serverless_index_unprocessable_entity() -> Result<(), PineconeError> {
        let server = MockServer::start();

        let mock = server.mock(|when, then| {
            when.method(POST).path("/indexes");
            then.status(422)
                .header("content-type", "application/json")
                .body(
                r#"{
                    "error": {
                            "code": "INVALID_ARGUMENT",
                            "message": "Failed to deserialize the JSON body into the target type: missing field `metric` at line 1 column 16"
                        },
                    "status": 422
                }"#,
            );
        });

        let pinecone = PineconeClient::new(
            Some("api_key"),
            Some(server.base_url().as_str()),
            None,
            None,
        )
        .expect("Failed to create Pinecone instance");

        let create_index_response = pinecone
            .create_serverless_index(
                "index-name",
                10,
                Default::default(),
                Default::default(),
                "us-west-1",
                WaitPolicy::NoWait,
            )
            .await
            .expect_err("Expected error when creating serverless index");

        assert!(matches!(
            create_index_response,
            PineconeError::UnprocessableEntityError { .. }
        ));
        mock.assert();

        Ok(())
    }

    #[tokio::test]
    async fn test_create_serverless_index_internal_error() -> Result<(), PineconeError> {
        let server = MockServer::start();

        let mock = server.mock(|when, then| {
            when.method(POST).path("/indexes");
            then.status(500);
        });

        let pinecone = PineconeClient::new(
            Some("api_key"),
            Some(server.base_url().as_str()),
            None,
            None,
        )
        .expect("Failed to create Pinecone instance");

        let create_index_response = pinecone
            .create_serverless_index(
                "index-name",
                10,
                Metric::Cosine,
                Cloud::Aws,
                "us-east-1",
                WaitPolicy::NoWait,
            )
            .await
            .expect_err("Expected create_index to return an error");

        assert!(matches!(
            create_index_response,
            PineconeError::InternalServerError { .. }
        ));
        mock.assert();

        Ok(())
    }

    #[tokio::test]
    async fn test_describe_serverless_index() -> Result<(), PineconeError> {
        let server = MockServer::start();

        let mock = server.mock(|when, then| {
            when.method(GET).path("/indexes/serverless-index");
            then.status(200)
                .header("content-type", "application/json")
                .body(
                    r#"{
                        "dimension": 1536,
                        "host": "mock-host",
                        "metric": "cosine",
                        "name": "serverless-index",
                        "spec": {
                            "serverless": {
                            "cloud": "aws",
                            "region": "us-east-1"
                            }
                        },
                        "status": {
                            "ready": true,
                            "state": "Ready"
                        }
                    }"#,
                );
        });

        // Construct Pinecone instance with the mock server URL
        let pinecone = PineconeClient::new(
            Some("api_key"),
            Some(server.base_url().as_str()),
            None,
            None,
        )
        .expect("Failed to create Pinecone instance");

        // Call describe_index and verify the result
        let index = pinecone
            .describe_index("serverless-index")
            .await
            .expect("Failed to describe index");

        let expected = IndexModel {
            name: "serverless-index".to_string(),
            metric: openapi::models::index_model::Metric::Cosine,
            dimension: 1536,
            status: Box::new(openapi::models::IndexModelStatus {
                ready: true,
                state: openapi::models::index_model_status::State::Ready,
            }),
            host: "mock-host".to_string(),
            spec: Box::new(models::IndexModelSpec {
                serverless: Some(Box::new(models::ServerlessSpec {
                    cloud: openapi::models::serverless_spec::Cloud::Aws,
                    region: "us-east-1".to_string(),
                })),
                pod: None,
            }),
        };

        assert_eq!(index, expected);
        mock.assert();

        Ok(())
    }

    #[tokio::test]
    async fn test_describe_index_invalid_name() -> Result<(), PineconeError> {
        let server = MockServer::start();

        let mock = server.mock(|when, then| {
            when.method(GET).path("/indexes/invalid-index");
            then.status(404)
                .header("content-type", "application/json")
                .body(
                    r#"{
                    "error": "Index invalid-index not found"
                }"#,
                );
        });

        let pinecone = PineconeClient::new(
            Some("api_key"),
            Some(server.base_url().as_str()),
            None,
            None,
        )
        .expect("Failed to create Pinecone instance");

        let describe_index_response = pinecone
            .describe_index("invalid-index")
            .await
            .expect_err("Expected describe_index to return an error");

        assert!(matches!(
            describe_index_response,
            PineconeError::IndexNotFoundError { .. }
        ));
        mock.assert();

        Ok(())
    }

    #[tokio::test]
    async fn test_describe_index_server_error() -> Result<(), PineconeError> {
        let server = MockServer::start();

        let mock = server.mock(|when, then| {
            when.method(GET).path("/indexes/index-name");
            then.status(500);
        });

        let pinecone = PineconeClient::new(
            Some("api_key"),
            Some(server.base_url().as_str()),
            None,
            None,
        )
        .expect("Failed to create Pinecone instance");

        let describe_index_response = pinecone
            .describe_index("index-name")
            .await
            .expect_err("Expected describe_index to return an error");

        assert!(matches!(
            describe_index_response,
            PineconeError::InternalServerError { .. }
        ));
        mock.assert();

        Ok(())
    }

    #[tokio::test]
    async fn test_list_indexes() -> Result<(), PineconeError> {
        let server = MockServer::start();

        let mock = server.mock(|when, then| {
            when.method(GET).path("/indexes");
            then.status(200)
                .header("content-type", "application/json")
                .body(
                    r#"
                {
                    "indexes": [
                        {
                            "name": "index1",
                            "dimension": 1536,
                            "metric": "cosine",
                            "host": "host1",
                            "spec": {},
                            "status": {
                                "ready": false,
                                "state": "Initializing"
                            }
                        },
                        {
                            "name": "index2",
                            "dimension": 1536,
                            "metric": "cosine",
                            "host": "host2",
                            "spec": {},
                            "status": {
                                "ready": false,
                                "state": "Initializing"
                            }
                        }
                    ]
                }"#,
                );
        });

        // Construct Pinecone instance with the mock server URL
        let pinecone = PineconeClient::new(
            Some("api_key"),
            Some(server.base_url().as_str()),
            None,
            None,
        )
        .expect("Failed to create Pinecone instance");

        // Call list_indexes and verify the result
        let index_list = pinecone
            .list_indexes()
            .await
            .expect("Failed to list indexes");

        let expected = IndexList {
            // name: String, dimension: i32, metric: Metric, host: String, spec: models::IndexModelSpec, status: models::IndexModelStatus)
            indexes: Some(vec![
                IndexModel::new(
                    "index1".to_string(),
                    1536,
                    openapi::models::index_model::Metric::Cosine,
                    "host1".to_string(),
                    models::IndexModelSpec::default(),
                    models::IndexModelStatus::default(),
                ),
                IndexModel::new(
                    "index2".to_string(),
                    1536,
                    openapi::models::index_model::Metric::Cosine,
                    "host2".to_string(),
                    models::IndexModelSpec::default(),
                    models::IndexModelStatus::default(),
                ),
            ]),
        };
        assert_eq!(index_list, expected);
        mock.assert();

        Ok(())
    }

    #[tokio::test]
    async fn test_list_indexes_server_error() -> Result<(), PineconeError> {
        let server = MockServer::start();

        let mock = server.mock(|when, then| {
            when.method(GET).path("/indexes");
            then.status(500);
        });

        let pinecone = PineconeClient::new(
            Some("api_key"),
            Some(server.base_url().as_str()),
            None,
            None,
        )
        .expect("Failed to create Pinecone instance");

        let list_indexes_response = pinecone
            .list_indexes()
            .await
            .expect_err("Expected list_indexes to return an error");

        assert!(matches!(
            list_indexes_response,
            PineconeError::InternalServerError { .. }
        ));
        mock.assert();

        Ok(())
    }

    #[tokio::test]
    async fn test_create_pod_index() -> Result<(), PineconeError> {
        let server = MockServer::start();

        let mock = server.mock(|when, then| {
            when.method(POST).path("/indexes");
            then.status(201)
                .header("content-type", "application/json")
                .body(
                    r#"
                {
                    "name": "index-name",
                    "dimension": 1536,
                    "metric": "euclidean",
                    "host": "mock-host",
                    "spec": {
                        "pod": {
                            "environment": "us-east-1-aws",
                            "replicas": 1,
                            "shards": 1,
                            "pod_type": "p1.x1",
                            "pods": 1,
                            "metadata_config": {
                                "indexed": [
                                    "genre",
                                    "title",
                                    "imdb_rating"
                                ]
                            }
                        }
                    },
                    "status": {
                        "ready": true,
                        "state": "ScalingUpPodSize"
                    }
                }
            "#,
                );
        });

        let pinecone = PineconeClient::new(
            Some("api_key"),
            Some(server.base_url().as_str()),
            None,
            None,
        )
        .expect("Failed to create Pinecone instance");

        let create_index_response = pinecone
            .create_pod_index(
                "index-name",
                1536,
                Metric::Euclidean,
                "us-east-1-aws",
                "p1.x1",
                1,
                Some(1),
                Some(1),
                Some(&vec!["genre", "title", "imdb_rating"]),
                Some("example-collection"),
                WaitPolicy::NoWait,
            )
            .await
            .expect("Failed to create pod index");

        assert_eq!(create_index_response.name, "index-name");
        assert_eq!(create_index_response.dimension, 1536);
        assert_eq!(
            create_index_response.metric,
            openapi::models::index_model::Metric::Euclidean
        );

        let pod_spec = create_index_response.spec.pod.as_ref().unwrap();
        assert_eq!(pod_spec.environment, "us-east-1-aws");
        assert_eq!(pod_spec.pod_type, "p1.x1");
        assert_eq!(
            pod_spec.metadata_config.as_ref().unwrap().indexed,
            Some(vec![
                "genre".to_string(),
                "title".to_string(),
                "imdb_rating".to_string()
            ])
        );
        assert_eq!(pod_spec.pods, 1);
        assert_eq!(pod_spec.replicas, Some(1));
        assert_eq!(pod_spec.shards, Some(1));

        mock.assert();

        Ok(())
    }

    #[tokio::test]
    async fn test_create_pod_index_with_defaults() -> Result<(), PineconeError> {
        let server = MockServer::start();

        let mock = server.mock(|when, then| {
            when.method(POST).path("/indexes");
            then.status(201)
                .header("content-type", "application/json")
                .body(
                    r#"
                {
                    "name": "index-name",
                    "dimension": 1536,
                    "metric": "cosine",
                    "host": "mock-host",
                    "spec": {
                        "pod": {
                            "environment": "us-east-1-aws",
                            "pod_type": "p1.x1",
                            "pods": 1,
                            "metadata_config": {},
                            "replicas": 1,
                            "shards": 1
                        }
                    },
                    "status": {
                        "ready": true,
                        "state": "ScalingUpPodSize"
                    }
                }
            "#,
                );
        });

        let pinecone = PineconeClient::new(
            Some("api_key"),
            Some(server.base_url().as_str()),
            None,
            None,
        )
        .expect("Failed to create Pinecone instance");

        let create_index_response = pinecone
            .create_pod_index(
                "index-name",
                1536,
                Default::default(),
                "us-east-1-aws",
                "p1.x1",
                1,
                None,
                None,
                None,
                None,
                WaitPolicy::NoWait,
            )
            .await
            .expect("Failed to create pod index");

        assert_eq!(create_index_response.name, "index-name");
        assert_eq!(create_index_response.dimension, 1536);
        assert_eq!(
            create_index_response.metric,
            openapi::models::index_model::Metric::Cosine
        );

        let pod_spec = create_index_response.spec.pod.as_ref().unwrap();
        assert_eq!(pod_spec.environment, "us-east-1-aws");
        assert_eq!(pod_spec.pod_type, "p1.x1");
        assert_eq!(pod_spec.metadata_config.as_ref().unwrap().indexed, None);
        assert_eq!(pod_spec.pods, 1);
        assert_eq!(pod_spec.replicas, Some(1));
        assert_eq!(pod_spec.shards, Some(1));

        mock.assert();

        Ok(())
    }

    #[tokio::test]
    async fn test_create_pod_index_quota_exceeded() -> Result<(), PineconeError> {
        let server = MockServer::start();

        let mock = server.mock(|when, then| {
            when.method(POST).path("/indexes");
            then.status(403)
                .header("content-type", "application/json")
                .body(
                    r#"
                    {
                        "error": {
                            "code": "FORBIDDEN",
                            "message": "Increase yoru quota or upgrade to create more indexes."
                        },
                        "status": 403
                    }
                "#,
                );
        });

        let pinecone = PineconeClient::new(
            Some("api_key"),
            Some(server.base_url().as_str()),
            None,
            None,
        )
        .expect("Failed to create Pinecone instance");

        let create_index_response = pinecone
            .create_pod_index(
                "index-name",
                1536,
                Metric::Euclidean,
                "test-environment",
                "p1.x1",
                1,
                Some(1),
                Some(1),
                None,
                Some("example-collection"),
                WaitPolicy::NoWait,
            )
            .await
            .expect_err("Expected create_pod_index to return an error");

        assert!(matches!(
            create_index_response,
            PineconeError::PodQuotaExceededError { .. }
        ));

        mock.assert();

        Ok(())
    }

    #[tokio::test]
    async fn test_create_pod_index_invalid_environment() -> Result<(), PineconeError> {
        let server = MockServer::start();

        let mock = server.mock(|when, then| {
            when.method(POST).path("/indexes");
            then.status(400)
                .header("content-type", "application/json")
                .body(
                    r#"
                    {
                        "error": "Invalid environment"
                    }
                "#,
                );
        });

        let pinecone = PineconeClient::new(
            Some("api_key"),
            Some(server.base_url().as_str()),
            None,
            None,
        )
        .expect("Failed to create Pinecone instance");

        let create_index_response = pinecone
            .create_pod_index(
                "index-name",
                1536,
                Metric::Euclidean,
                "invalid-environment",
                "p1.x1",
                1,
                Some(1),
                Some(1),
                Some(&vec!["genre", "title", "imdb_rating"]),
                Some("example-collection"),
                WaitPolicy::NoWait,
            )
            .await
            .expect_err("Expected create_pod_index to return an error");

        assert!(matches!(
            create_index_response,
            PineconeError::BadRequestError { .. }
        ));

        mock.assert();

        Ok(())
    }

    #[tokio::test]
    async fn test_create_pod_index_invalid_pod_type() -> Result<(), PineconeError> {
        let server = MockServer::start();

        let mock = server.mock(|when, then| {
            when.method(POST).path("/indexes");
            then.status(400)
                .header("content-type", "application/json")
                .body(
                    r#"
                    {
                        "error": "Invalid pod type"
                    }
                "#,
                );
        });

        let pinecone = PineconeClient::new(
            Some("api_key"),
            Some(server.base_url().as_str()),
            None,
            None,
        )
        .expect("Failed to create Pinecone instance");

        let create_index_response = pinecone
            .create_pod_index(
                "index-name",
                1536,
                Metric::Euclidean,
                "us-east-1-aws",
                "invalid-pod-type",
                1,
                Some(1),
                Some(1),
                Some(&vec!["genre", "title", "imdb_rating"]),
                Some("example-collection"),
                WaitPolicy::NoWait,
            )
            .await
            .expect_err("Expected create_pod_index to return an error");

        assert!(matches!(
            create_index_response,
            PineconeError::BadRequestError { .. }
        ));
        mock.assert();

        Ok(())
    }

    #[tokio::test]
    async fn test_handle_polling_index_ok() -> Result<(), PineconeError> {
        let server = MockServer::start();

        let mock = server.mock(|when, then| {
            when.method(GET).path("/indexes/index-name");
            then.status(200)
                .header("content-type", "application/json")
                .body(
                    r#"
                {
                    "dimension": 1536,
                    "host": "mock-host",
                    "metric": "cosine",
                    "name": "index-name",
                    "spec": {
                        "serverless": {
                        "cloud": "aws",
                        "region": "us-east-1"
                        }
                    },
                    "status": {
                        "ready": true,
                        "state": "Ready"
                    }
                }"#,
                );
        });

        let pinecone = PineconeClient::new(
            Some("api_key"),
            Some(server.base_url().as_str()),
            None,
            None,
        )
        .expect("Failed to create Pinecone instance");

        let res = pinecone
            .handle_poll_index("index-name", WaitPolicy::WaitFor(Duration::from_secs(1)))
            .await;

        assert!(res.is_ok());
        mock.assert();

        Ok(())
    }

    #[tokio::test]
    async fn test_handle_polling_index_err() -> Result<(), PineconeError> {
        let server = MockServer::start();

        let mock = server.mock(|when, then| {
            when.method(GET).path("/indexes/index-name");
            then.status(200)
                .header("content-type", "application/json")
                .body(
                    r#"
                    {
                        "dimension": 1536,
                        "host": "mock-host",
                        "metric": "cosine",
                        "name": "index-name",
                        "spec": {
                            "serverless": {
                            "cloud": "aws",
                            "region": "us-east-1"
                            }
                        },
                        "status": {
                            "ready": false,
                            "state": "Initializing"
                        }
                    }"#,
                );
        });

        let pinecone = PineconeClient::new(
            Some("api_key"),
            Some(server.base_url().as_str()),
            None,
            None,
        )
        .expect("Failed to create Pinecone instance");

        let start_time = std::time::Instant::now();
        let err = pinecone
            .handle_poll_index("index-name", WaitPolicy::WaitFor(Duration::from_secs(7)))
            .await
            .expect_err("Expected to fail polling index");

        assert!(start_time.elapsed().as_secs() >= 7 && start_time.elapsed().as_secs() < 8);
        assert!(matches!(err, PineconeError::TimeoutError { .. }));

        mock.assert_hits(3);

        Ok(())
    }

    #[tokio::test]
    async fn test_configure_index() -> Result<(), PineconeError> {
        let server = MockServer::start();

        let mock = server.mock(|when, then| {
            when.path("/indexes/index-name");
            then.status(202)
                .header("content-type", "application/json")
                .body(
                    r#"
                {
                    "name": "index-name",
                    "dimension": 1536,
                    "metric": "cosine",
                    "host": "mock-host",
                    "spec": {
                        "pod": {
                            "environment": "us-east-1-aws",
                            "replicas": 6,
                            "shards": 1,
                            "pod_type": "p1.x1",
                            "pods": 1,
                            "metadata_config": {
                                "indexed": [
                                    "genre",
                                    "title",
                                    "imdb_rating"
                                ]
                            }
                        }
                    },
                    "status": {
                        "ready": true,
                        "state": "ScalingUpPodSize"
                    }
                }"#,
                );
        });

        let pinecone = PineconeClient::new(
            Some("api_key"),
            Some(server.base_url().as_str()),
            None,
            None,
        )
        .expect("Failed to create Pinecone instance");

        let configure_index_response = pinecone
            .configure_index("index-name", 6, "p1.x1")
            .await
            .expect("Failed to configure index");

        assert_eq!(configure_index_response.name, "index-name");

        let spec = configure_index_response.spec.pod.unwrap();
        assert_eq!(spec.replicas.unwrap(), 6);
        assert_eq!(spec.pod_type.as_str(), "p1.x1");

        mock.assert();

        Ok(())
    }

    #[tokio::test]
    async fn test_configure_index_quota_exceeded() -> Result<(), PineconeError> {
        let server = MockServer::start();

        let mock = server.mock(|when, then| {
            when.path("/indexes/index-name");
            then.status(403)
                .header("content-type", "application/json")
                .body(
                    r#"
                    {
                        "error": {
                            "code": "FORBIDDEN",
                            "message": "Increase your quota or upgrade to create more indexes."
                        },
                        "status": 403
                    }
                "#,
                );
        });

        let pinecone = PineconeClient::new(
            Some("api_key"),
            Some(server.base_url().as_str()),
            None,
            None,
        )
        .expect("Failed to create Pinecone instance");

        let configure_index_response = pinecone
            .configure_index("index-name", 6, "p1.x1")
            .await
            .expect_err("Expected to fail to configure index");

        assert!(matches!(
            configure_index_response,
            PineconeError::PodQuotaExceededError { .. }
        ));

        mock.assert();

        Ok(())
    }

    #[tokio::test]
    async fn test_configure_index_not_found() -> Result<(), PineconeError> {
        let server = MockServer::start();

        let mock = server.mock(|when, then| {
            when.path("/indexes/index-name");
            then.status(404)
                .header("content-type", "application/json")
                .body(
                    r#"{
                    "error": {
                        "code": "NOT_FOUND",
                        "message": "Index index-name not found."
                    },
                    "status": 404
                }"#,
                );
        });

        let pinecone = PineconeClient::new(
            Some("api_key"),
            Some(server.base_url().as_str()),
            None,
            None,
        )
        .expect("Failed to create Pinecone instance");

        let configure_index_response = pinecone
            .configure_index("index-name", 6, "p1.x1")
            .await
            .expect_err("Expected to fail to configure index");

        assert!(matches!(
            configure_index_response,
            PineconeError::IndexNotFoundError { .. }
        ));

        mock.assert();

        Ok(())
    }

    #[tokio::test]
    async fn test_configure_index_unprocessable_entity() -> Result<(), PineconeError> {
        let server = MockServer::start();

        let mock = server.mock(|when, then| {
            when.path("/indexes/index-name");
            then.status(422)
                .header("content-type", "application/json")
                .body(
                    r#"{
                    "error": {
                            "code": "INVALID_ARGUMENT",
                            "message": "Failed to deserialize the JSON body into the target type
                        },
                    "status": 422
                }"#,
                );
        });

        let pinecone = PineconeClient::new(
            Some("api_key"),
            Some(server.base_url().as_str()),
            None,
            None,
        )
        .expect("Failed to create Pinecone instance");

        let configure_index_response = pinecone
            .configure_index("index-name", 6, "p1.x1")
            .await
            .expect_err("Expected to fail to configure index");

        assert!(matches!(
            configure_index_response,
            PineconeError::UnprocessableEntityError { .. }
        ));

        mock.assert();

        Ok(())
    }

    #[tokio::test]
    async fn test_configure_index_internal_error() -> Result<(), PineconeError> {
        let server = MockServer::start();

        let mock = server.mock(|when, then| {
            when.path("/indexes/index-name");
            then.status(500);
        });

        let pinecone = PineconeClient::new(
            Some("api_key"),
            Some(server.base_url().as_str()),
            None,
            None,
        )
        .expect("Failed to create Pinecone instance");

        let configure_index_response = pinecone
            .configure_index("index-name", 6, "p1.x1")
            .await
            .expect_err("Expected to fail to configure index");

        assert!(matches!(
            configure_index_response,
            PineconeError::InternalServerError { .. }
        ));

        mock.assert();

        Ok(())
    }

    #[tokio::test]
    async fn test_delete_index() -> Result<(), PineconeError> {
        let server = MockServer::start();

        let mock = server.mock(|when, then| {
            when.method(DELETE).path("/indexes/index-name");
            then.status(202);
        });

        let pinecone = PineconeClient::new(
            Some("api_key"),
            Some(server.base_url().as_str()),
            None,
            None,
        )
        .expect("Failed to create Pinecone instance");

        let _ = pinecone
            .delete_index("index-name")
            .await
            .expect("Failed to delete index");

        mock.assert();

        Ok(())
    }

    #[tokio::test]
    async fn test_delete_index_invalid_name() -> Result<(), PineconeError> {
        let server = MockServer::start();

        let mock = server.mock(|when, then| {
            when.method(DELETE).path("/indexes/invalid-index");
            then.status(404)
                .header("content-type", "application/json")
                .body(
                    r#"
                    {
                        "error": "Index not found"
                    }
                "#,
                );
        });

        let pinecone = PineconeClient::new(
            Some("api_key"),
            Some(server.base_url().as_str()),
            None,
            None,
        )
        .expect("Failed to create Pinecone instance");

        let delete_index_response = pinecone
            .delete_index("invalid-index")
            .await
            .expect_err("Expected delete_index to return an error");

        assert!(matches!(
            delete_index_response,
            PineconeError::IndexNotFoundError { .. }
        ));

        mock.assert();

        Ok(())
    }

    #[tokio::test]
    async fn test_delete_index_pending_collection() -> Result<(), PineconeError> {
        let server = MockServer::start();

        let mock = server.mock(|when, then| {
            when.method(DELETE).path("/indexes/index-name");
            then.status(412);
        });

        let pinecone = PineconeClient::new(
            Some("api_key"),
            Some(server.base_url().as_str()),
            None,
            None,
        )
        .expect("Failed to create Pinecone instance");

        let delete_index_response = pinecone
            .delete_index("index-name")
            .await
            .expect_err("Expected delete_index to return an error");

        assert!(matches!(
            delete_index_response,
            PineconeError::PendingCollectionError { .. }
        ));

        mock.assert();

        Ok(())
    }

    #[tokio::test]
    async fn test_delete_index_server_error() -> Result<(), PineconeError> {
        let server = MockServer::start();

        let mock = server.mock(|when, then| {
            when.method(DELETE).path("/indexes/index-name");
            then.status(500);
        });

        let pinecone = PineconeClient::new(
            Some("api_key"),
            Some(server.base_url().as_str()),
            None,
            None,
        )
        .expect("Failed to create Pinecone instance");

        let delete_index_response = pinecone
            .delete_index("index-name")
            .await
            .expect_err("Expected delete_index to return an error");

        assert!(matches!(
            delete_index_response,
            PineconeError::InternalServerError { .. }
        ));

        mock.assert();

        Ok(())
    }

    #[tokio::test]
    async fn test_create_collection() -> Result<(), PineconeError> {
        let server = MockServer::start();

        let mock = server.mock(|when, then| {
            when.method(POST).path("/collections");
            then.status(201)
                .header("content-type", "application/json")
                .body(
                    r#"
                    {
                        "name": "example-collection",
                        "size": 10000000,
                        "status": "Initializing",
                        "dimension": 1536,
                        "vector_count": 120000,
                        "environment": "us-east1-gcp"
                    }
                    "#,
                );
        });

        // Construct Pinecone instance with the mock server URL
        let pinecone = PineconeClient::new(
            Some("api_key"),
            Some(server.base_url().as_str()),
            None,
            None,
        )
        .expect("Failed to create Pinecone instance");

        // Call create_collection and verify the result
        let collection = pinecone
            .create_collection("collection1", "index1")
            .await
            .expect("Failed to create collection");

        let expected = CollectionModel {
            name: "example-collection".to_string(),
            size: Some(10000000),
            status: Status::Initializing,
            dimension: Some(1536),
            vector_count: Some(120000),
            environment: "us-east1-gcp".to_string(),
        };
        assert_eq!(collection, expected);

        mock.assert();

        Ok(())
    }

    #[tokio::test]
    async fn test_create_collection_quota_exceeded() -> Result<(), PineconeError> {
        let server = MockServer::start();

        let mock = server.mock(|when, then| {
            when.method(POST).path("/collections");
            then.status(403)
                .header("content-type", "application/json")
                .body(
                    r#"
                    {
                        "error": {
                            "code": "FORBIDDEN",
                            "message": "Collection exceeds quota. Maximum allowed on your account is 1. Currently have 1."
                        },
                        "status": 403
                    }
                "#,
                );
        });

        let pinecone = PineconeClient::new(
            Some("api_key"),
            Some(server.base_url().as_str()),
            None,
            None,
        )
        .expect("Failed to create Pinecone instance");

        let create_collection_response = pinecone
            .create_collection("invalid_collection", "valid-index")
            .await
            .expect_err("Expected create_collection to return an error");

        assert!(matches!(
            create_collection_response,
            PineconeError::CollectionsQuotaExceededError { .. }
        ));

        mock.assert();

        Ok(())
    }

    #[tokio::test]
    async fn test_create_collection_invalid_name() -> Result<(), PineconeError> {
        let server = MockServer::start();

        let mock = server.mock(|when, then| {
            when.method(POST).path("/collections");
            then.status(409)
                .header("content-type", "application/json")
                .body(
                    r#"
                    {
                        "error": "Index not found"
                    }
                "#,
                );
        });

        let pinecone = PineconeClient::new(
            Some("api_key"),
            Some(server.base_url().as_str()),
            None,
            None,
        )
        .expect("Failed to create Pinecone instance");

        let create_collection_response = pinecone
            .create_collection("invalid_collection", "valid-index")
            .await
            .expect_err("Expected create_collection to return an error");

        assert!(matches!(
            create_collection_response,
            PineconeError::ResourceAlreadyExistsError { .. }
        ));

        mock.assert();

        Ok(())
    }

    #[tokio::test]
    async fn test_create_collection_server_error() -> Result<(), PineconeError> {
        let server = MockServer::start();

        let mock = server.mock(|when, then| {
            when.method(POST).path("/collections");
            then.status(500);
        });

        let pinecone = PineconeClient::new(
            Some("api_key"),
            Some(server.base_url().as_str()),
            None,
            None,
        )
        .expect("Failed to create Pinecone instance");

        let create_collection_response = pinecone
            .create_collection("collection-name", "index1")
            .await
            .expect_err("Expected create_collection to return an error");

        assert!(matches!(
            create_collection_response,
            PineconeError::InternalServerError { .. }
        ));

        mock.assert();

        Ok(())
    }

    #[tokio::test]
    async fn test_describe_collection() -> Result<(), PineconeError> {
        let server = MockServer::start();

        let mock = server.mock(|when, then| {
            when.method(GET).path("/collections/collection-name");
            then.status(200)
                .header("content-type", "application/json")
                .body(
                    r#"{
                        "dimension": 3,
                        "environment": "us-east1-gcp",
                        "name": "tiny-collection",
                        "size": 3126700,
                        "status": "Ready",
                        "vector_count": 99
                      }"#,
                );
        });

        // Construct Pinecone instance with the mock server URL
        let pinecone = PineconeClient::new(
            Some("api_key"),
            Some(server.base_url().as_str()),
            None,
            None,
        )
        .expect("Failed to create Pinecone instance");

        // Call describe_collection and verify the result
        let collection = pinecone
            .describe_collection("collection-name")
            .await
            .expect("Failed to describe collection");

        let expected = CollectionModel {
            name: "tiny-collection".to_string(),
            size: Some(3126700),
            status: Status::Ready,
            dimension: Some(3),
            vector_count: Some(99),
            environment: "us-east1-gcp".to_string(),
        };

        assert_eq!(collection, expected);
        mock.assert();

        Ok(())
    }

    #[tokio::test]
    async fn test_describe_collection_invalid_name() -> Result<(), PineconeError> {
        let server = MockServer::start();

        let mock = server.mock(|when, then| {
            when.method(GET).path("/collections/invalid-collection");
            then.status(404)
                .header("content-type", "application/json")
                .body(
                    r#"{
                    "error": "Collection invalid-collection not found"
                }"#,
                );
        });

        let pinecone = PineconeClient::new(
            Some("api_key"),
            Some(server.base_url().as_str()),
            None,
            None,
        )
        .expect("Failed to create Pinecone instance");

        let response = pinecone
            .describe_collection("invalid-collection")
            .await
            .expect_err("Expected describe_collection to return an error");

        assert!(matches!(
            response,
            PineconeError::CollectionNotFoundError { .. }
        ));
        mock.assert();

        Ok(())
    }

    #[tokio::test]
    async fn test_describe_collection_server_error() -> Result<(), PineconeError> {
        let server = MockServer::start();

        let mock = server.mock(|when, then| {
            when.method(GET).path("/collections/collection-name");
            then.status(500);
        });

        let pinecone = PineconeClient::new(
            Some("api_key"),
            Some(server.base_url().as_str()),
            None,
            None,
        )
        .expect("Failed to create Pinecone instance");

        let response = pinecone
            .describe_collection("collection-name")
            .await
            .expect_err("Expected describe_collection to return an error");

        assert!(matches!(
            response,
            PineconeError::InternalServerError { .. }
        ));
        mock.assert();

        Ok(())
    }

    #[tokio::test]
    async fn test_list_collections() -> Result<(), PineconeError> {
        let server = MockServer::start();

        let mock = server.mock(|when, then| {
            when.method(GET).path("/collections");
            then.status(200)
                .header("content-type", "application/json")
                .body(
                    r#"
                    {
                        "collections": [
                            {
                                "name": "small-collection",
                                "size": 3126700,
                                "status": "Ready",
                                "dimension": 3,
                                "vector_count": 99,
                                "environment": "us-east1-gcp"
                            },
                            {
                                "name": "small-collection-new",
                                "size": 3126700,
                                "status": "Initializing",
                                "dimension": 3,
                                "vector_count": 99,
                                "environment": "us-east1-gcp"
                            },
                            {
                                "name": "big-collection",
                                "size": 160087040000000,
                                "status": "Ready",
                                "dimension": 1536,
                                "vector_count": 10000000,
                                "environment": "us-east1-gcp"
                            }
                        ]
                    }"#,
                );
        });

        // Construct Pinecone instance with the mock server URL
        let pinecone = PineconeClient::new(
            Some("api_key"),
            Some(server.base_url().as_str()),
            None,
            None,
        )
        .expect("Failed to create Pinecone instance");

        // Call list_collections and verify the result
        let collection_list = pinecone
            .list_collections()
            .await
            .expect("Failed to list collections");

        let expected = CollectionList {
            // name: String, dimension: i32, metric: Metric, host: String, spec: models::IndexModelSpec, status: models::IndexModelStatus)
            collections: Some(vec![
                CollectionModel {
                    name: "small-collection".to_string(),
                    size: Some(3126700),
                    status: Status::Ready,
                    dimension: Some(3),
                    vector_count: Some(99),
                    environment: "us-east1-gcp".to_string(),
                },
                CollectionModel {
                    name: "small-collection-new".to_string(),
                    size: Some(3126700),
                    status: Status::Initializing,
                    dimension: Some(3),
                    vector_count: Some(99),
                    environment: "us-east1-gcp".to_string(),
                },
                CollectionModel {
                    name: "big-collection".to_string(),
                    size: Some(160087040000000),
                    status: Status::Ready,
                    dimension: Some(1536),
                    vector_count: Some(10000000),
                    environment: "us-east1-gcp".to_string(),
                },
            ]),
        };
        assert_eq!(collection_list, expected);

        mock.assert();

        Ok(())
    }

    #[tokio::test]
    async fn test_list_collections_error() -> Result<(), PineconeError> {
        let server = MockServer::start();

        let mock = server.mock(|when, then| {
            when.method(GET).path("/collections");
            then.status(500);
        });

        let pinecone = PineconeClient::new(
            Some("api_key"),
            Some(server.base_url().as_str()),
            None,
            None,
        )
        .expect("Failed to create Pinecone instance");

        // Call list_collections and verify the result
        let list_collections_response = pinecone
            .list_collections()
            .await
            .expect_err("Expected to fail to list collections");

        assert!(matches!(
            list_collections_response,
            PineconeError::InternalServerError { .. }
        ));
        mock.assert();

        Ok(())
    }

    #[tokio::test]
    async fn test_delete_collection() -> Result<(), PineconeError> {
        let server = MockServer::start();

        let mock = server.mock(|when, then| {
            when.method(DELETE).path("/collections/collection-name");
            then.status(202);
        });

        let pinecone = PineconeClient::new(
            Some("api_key"),
            Some(server.base_url().as_str()),
            None,
            None,
        )
        .expect("Failed to create Pinecone instance");

        let _ = pinecone
            .delete_collection("collection-name")
            .await
            .expect("Failed to delete collection");

        mock.assert();

        Ok(())
    }

    #[tokio::test]
    async fn test_delete_collection_not_found() -> Result<(), PineconeError> {
        let server = MockServer::start();

        let mock = server.mock(|when, then| {
            when.method(DELETE).path("/collections/collection-name");
            then.status(404)
                .header("content-type", "application/json")
                .body(
                    r#"
                    {
                        "error": "Collection not found"
                    }
                "#,
                );
        });

        let pinecone = PineconeClient::new(
            Some("api_key"),
            Some(server.base_url().as_str()),
            None,
            None,
        )
        .expect("Failed to create Pinecone instance");

        let delete_collection_response = pinecone
            .delete_collection("collection-name")
            .await
            .expect_err("Expected delete_collection to return an error");

        assert!(matches!(
            delete_collection_response,
            PineconeError::CollectionNotFoundError { .. }
        ));

        mock.assert();

        Ok(())
    }

    #[tokio::test]
    async fn test_delete_collection_internal_error() -> Result<(), PineconeError> {
        let server = MockServer::start();

        let mock = server.mock(|when, then| {
            when.method(DELETE).path("/collections/collection-name");
            then.status(500);
        });

        let pinecone = PineconeClient::new(
            Some("api_key"),
            Some(server.base_url().as_str()),
            None,
            None,
        )
        .expect("Failed to create Pinecone instance");

        let delete_collection_response = pinecone
            .delete_collection("collection-name")
            .await
            .expect_err("Expected delete_collection to return an error");

        assert!(matches!(
            delete_collection_response,
            PineconeError::InternalServerError { .. }
        ));

        mock.assert();

        Ok(())
    }
}<|MERGE_RESOLUTION|>--- conflicted
+++ resolved
@@ -384,11 +384,7 @@
     /// let pinecone = PineconeClient::new(None, None, None, None).unwrap();
     ///
     /// // Delete an index in the project.
-<<<<<<< HEAD
     /// let delete_index_response = pinecone.delete_index("index-name").await;
-=======
-    /// let delete_index_response: Result<(), PineconeError> = pinecone.delete_index("index-name").await;
->>>>>>> e1d5544a
     /// # Ok(())
     /// # }
     /// ```
