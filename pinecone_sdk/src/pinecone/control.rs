--- conflicted
+++ resolved
@@ -336,12 +336,8 @@
     /// # async fn main() -> Result<(), PineconeError>{
     /// let pinecone = PineconeClient::new(None, None, None, None).unwrap();
     ///
-<<<<<<< HEAD
+    /// // Configure an index in the project.
     /// let response: Result<IndexModel, PineconeError> = pinecone.configure_index("index-name", 6, "s1").await;
-=======
-    /// // Configure an index in the project.
-    /// let response = pinecone.configure_index("index-name", 6, "s1").await;
->>>>>>> e1d5544a
     /// # Ok(())
     /// # }
     /// ```
