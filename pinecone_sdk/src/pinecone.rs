use crate::config::Config;
<<<<<<< HEAD
=======
use crate::utils::errors::PineconeError;
>>>>>>> 5aa32ede
use crate::utils::user_agent::get_user_agent;
use openapi::apis::configuration::ApiKey;
use openapi::apis::configuration::Configuration;
use serde_json;
use std::collections::HashMap;

#[derive(Debug, Clone)]
pub struct Pinecone {
    config: Config,
    openapi_config: Configuration,
}

impl Pinecone {
    pub fn new(
        api_key: Option<String>,
        control_plane_host: Option<String>,
        additional_headers: Option<HashMap<String, String>>,
        source_tag: Option<String>,
    ) -> Result<Self, PineconeError> {
        // get api key
        let api_key = match api_key {
            Some(key) => key,
            None => match std::env::var("PINECONE_API_KEY") {
                Ok(key) => key,
                Err(_) => {
                    return Err(PineconeError::APIKeyMissingError);
                }
            },
        };

        let controller_host = control_plane_host.unwrap_or(
            std::env::var("PINECONE_CONTROLLER_HOST")
                .unwrap_or("https://api.pinecone.io".to_string()),
        );

        let additional_headers = match additional_headers {
            Some(headers) => headers,
            None => match std::env::var("PINECONE_ADDITIONAL_HEADERS") {
                Ok(headers) => match serde_json::from_str(&headers) {
                    Ok(headers) => headers,
                    Err(json_error) => {
                        return Err(PineconeError::InvalidHeadersError { json_error });
                    }
                },
                Err(_) => HashMap::new(),
            },
        };

        let config = Config {
            api_key: api_key.clone(),
            controller_url: controller_host.clone(),
            additional_headers,
            source_tag,
        };

        let user_agent = get_user_agent(&config);

        let user_agent = get_user_agent(&config);

        let openapi_config = Configuration {
<<<<<<< HEAD
            base_path: control_plane_host.unwrap_or("https://api.pinecone.io".to_string()),
=======
            base_path: controller_host,
>>>>>>> 5aa32ede
            user_agent: Some(user_agent),
            api_key: Some(ApiKey {
                prefix: None,
                key: api_key,
            }),
            ..Default::default()
        };

        Ok(Pinecone {
            config,
            openapi_config,
        })
    }

    pub fn openapi_config(&self) -> &Configuration {
        &self.openapi_config
    }
}

#[cfg(test)]
mod tests {
    use std::env;

    use super::*;
    use serial_test::serial;
    use tokio;

    fn set_env_var(key: &str, value: &str) {
        env::set_var(key, value);
        assert!(env::var(key).is_ok());
        assert!(env::var(key).unwrap() == value);
    }

    fn remove_env_var(key: &str) {
        env::remove_var(key);
        assert!(env::var(key).is_err());
    }

    #[tokio::test]
    async fn test_arg_api_key() {
        let mock_api_key = "mock-arg-api-key".to_string();
        let mock_controller_host = "mock-arg-controller-host".to_string();

        let pinecone = Pinecone::new(
            Some(mock_api_key.clone()),
            Some(mock_controller_host.clone()),
            Some(HashMap::new()),
            None,
        );

        assert!(pinecone.is_ok());
        assert_eq!(pinecone.unwrap().config.api_key, mock_api_key.clone());
    }

    #[tokio::test]
    #[serial]
    async fn test_env_api_key() {
        let mock_api_key = "mock-env-api-key".to_string();
        let mock_controller_host = "mock-arg-controller-host".to_string();

        set_env_var("PINECONE_API_KEY", mock_api_key.as_str());

        let pinecone = Pinecone::new(
            None,
            Some(mock_controller_host.clone()),
            Some(HashMap::new()),
            None,
        );

        assert!(pinecone.is_ok());
        assert_eq!(pinecone.unwrap().config.api_key, mock_api_key.clone());
    }

    #[tokio::test]
    #[serial]
    async fn test_no_api_key() {
        let mock_controller_host = "mock-arg-controller-host".to_string();

        remove_env_var("PINECONE_API_KEY");

        let pinecone = Pinecone::new(
            None,
            Some(mock_controller_host.clone()),
            Some(HashMap::new()),
            None,
        );

        assert!(pinecone.is_err());
        assert!(matches!(
            pinecone.err().unwrap(),
            PineconeError::APIKeyMissingError
        ));
    }

    #[tokio::test]
    async fn test_arg_host() {
        let mock_api_key = "mock-arg-api-key".to_string();
        let mock_controller_host = "mock-arg-controller-host".to_string();
        let pinecone = Pinecone::new(
            Some(mock_api_key.clone()),
            Some(mock_controller_host.clone()),
            Some(HashMap::new()),
            None,
        );

        assert!(pinecone.is_ok());
        assert_eq!(
            pinecone.unwrap().config.controller_url,
            mock_controller_host.clone()
        );
    }

    #[tokio::test]
    #[serial]
    async fn test_env_host() {
        let mock_api_key = "mock-arg-api-key".to_string();
        let mock_controller_host = "mock-env-controller-host".to_string();

        set_env_var("PINECONE_CONTROLLER_HOST", mock_controller_host.as_str());

        let pinecone = Pinecone::new(Some(mock_api_key.clone()), None, Some(HashMap::new()), None);

        assert!(pinecone.is_ok());
        assert_eq!(
            pinecone.unwrap().config.controller_url,
            mock_controller_host.clone()
        );
    }

    #[tokio::test]
    #[serial]
    async fn test_default_host() {
        let mock_api_key = "mock-arg-api-key".to_string();

        remove_env_var("PINECONE_CONTROLLER_HOST");

        let pinecone = Pinecone::new(Some(mock_api_key.clone()), None, Some(HashMap::new()), None);

        assert!(pinecone.is_ok());
        assert_eq!(
            pinecone.unwrap().config.controller_url,
            "https://api.pinecone.io".to_string()
        );
    }

    #[tokio::test]
    async fn test_arg_headers() {
        let mock_api_key = "mock-arg-api-key".to_string();
        let mock_controller_host = "mock-arg-controller-host".to_string();
        let mock_headers = HashMap::from([
            ("argheader1".to_string(), "value1".to_string()),
            ("argheader2".to_string(), "value2".to_string()),
        ]);

        let pinecone = Pinecone::new(
            Some(mock_api_key.clone()),
            Some(mock_controller_host.clone()),
            Some(mock_headers.clone()),
            None,
        );

        assert!(pinecone.is_ok());
        assert_eq!(
            pinecone.unwrap().config.additional_headers,
            mock_headers.clone()
        );
    }

    #[tokio::test]
    #[serial]
    async fn test_env_headers() {
        let mock_api_key = "mock-arg-api-key".to_string();
        let mock_controller_host = "mock-arg-controller-host".to_string();
        let mock_headers = HashMap::from([
            ("envheader1".to_string(), "value1".to_string()),
            ("envheader2".to_string(), "value2".to_string()),
        ]);

        set_env_var(
            "PINECONE_ADDITIONAL_HEADERS",
            serde_json::to_string(&mock_headers).unwrap().as_str(),
        );

        let pinecone = Pinecone::new(
            Some(mock_api_key.clone()),
            Some(mock_controller_host.clone()),
            None,
            None,
        );

        assert!(pinecone.is_ok());
        assert_eq!(
            pinecone.unwrap().config.additional_headers,
            mock_headers.clone()
        );
    }

    #[tokio::test]
    #[serial]
    async fn test_invalid_env_headers() {
        let mock_api_key = "mock-arg-api-key".to_string();
        let mock_controller_host = "mock-arg-controller-host".to_string();

        set_env_var("PINECONE_ADDITIONAL_HEADERS", "invalid-json");

        let pinecone = Pinecone::new(
            Some(mock_api_key.clone()),
            Some(mock_controller_host.clone()),
            None,
            None,
        );

        assert!(pinecone.is_err());
        assert!(matches!(
            pinecone.err().unwrap(),
            PineconeError::InvalidHeadersError { .. }
        ));
    }

    #[tokio::test]
    #[serial]
    async fn test_default_headers() {
        let mock_api_key = "mock-arg-api-key".to_string();
        let mock_controller_host = "mock-arg-controller-host".to_string();

        remove_env_var("PINECONE_ADDITIONAL_HEADERS");

        let pinecone = Pinecone::new(
            Some(mock_api_key.clone()),
            Some(mock_controller_host.clone()),
            Some(HashMap::new()),
            None,
        );

        assert!(pinecone.is_ok());
        assert_eq!(pinecone.unwrap().config.additional_headers, HashMap::new());
    }

    #[tokio::test]
    #[serial]
    async fn test_arg_overrides_env() {
        let mock_arg_api_key = "mock-arg-api-key".to_string();
        let mock_arg_controller_host = "mock-arg-controller-host".to_string();
        let mock_arg_headers = HashMap::from([
            ("argheader1".to_string(), "value1".to_string()),
            ("argheader2".to_string(), "value2".to_string()),
        ]);
        let mock_env_api_key = "mock-env-api-key".to_string();
        let mock_env_controller_host = "mock-env-controller-host".to_string();
        let mock_env_headers = HashMap::from([
            ("envheader1".to_string(), "value1".to_string()),
            ("envheader2".to_string(), "value2".to_string()),
        ]);

        set_env_var("PINECONE_API_KEY", mock_env_api_key.as_str());
        set_env_var(
            "PINECONE_CONTROLLER_HOST",
            mock_env_controller_host.as_str(),
        );
        env::set_var(
            "PINECONE_ADDITIONAL_HEADERS",
            serde_json::to_string(&mock_env_headers).unwrap(),
        );

        let pinecone = Pinecone::new(
            Some(mock_arg_api_key.clone()),
            Some(mock_arg_controller_host.clone()),
            Some(mock_arg_headers.clone()),
            None,
        );

        assert!(pinecone.is_ok());
        assert_eq!(
            pinecone.as_ref().unwrap().config.api_key,
            mock_arg_api_key.clone()
        );
        assert_eq!(
            pinecone.as_ref().unwrap().config.controller_url,
            mock_arg_controller_host.clone()
        );
        assert_eq!(
            pinecone.as_ref().unwrap().config.additional_headers,
            mock_arg_headers.clone()
        );
    }
}<|MERGE_RESOLUTION|>--- conflicted
+++ resolved
@@ -1,8 +1,5 @@
 use crate::config::Config;
-<<<<<<< HEAD
-=======
 use crate::utils::errors::PineconeError;
->>>>>>> 5aa32ede
 use crate::utils::user_agent::get_user_agent;
 use openapi::apis::configuration::ApiKey;
 use openapi::apis::configuration::Configuration;
@@ -63,11 +60,7 @@
         let user_agent = get_user_agent(&config);
 
         let openapi_config = Configuration {
-<<<<<<< HEAD
-            base_path: control_plane_host.unwrap_or("https://api.pinecone.io".to_string()),
-=======
             base_path: controller_host,
->>>>>>> 5aa32ede
             user_agent: Some(user_agent),
             api_key: Some(ApiKey {
                 prefix: None,
