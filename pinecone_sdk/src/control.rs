--- conflicted
+++ resolved
@@ -719,24 +719,14 @@
     }
 
     #[tokio::test]
-<<<<<<< HEAD
-    async fn test_create_collection_invalid_name() -> Result<(), PineconeError> {
-        let _m = mock("POST", "/collections")
-            .with_status(404)
-=======
     async fn test_list_collections() -> Result<(), PineconeError> {
         // Create a mock server
         let _m = mock("GET", "/collections")
             .with_status(200)
->>>>>>> 6d56af6c
             .with_header("content-type", "application/json")
             .with_body(
                 r#"
                 {
-<<<<<<< HEAD
-                    "error": "Index not found"
-                }
-=======
                     "collections": [
                       {
                         "name": "small-collection",
@@ -764,51 +754,10 @@
                       }
                     ]
                   }
->>>>>>> 6d56af6c
             "#,
             )
             .create();
 
-<<<<<<< HEAD
-        let pinecone = PineconeClient::new(
-            Some("api_key".to_string()),
-            Some(mockito::server_url()),
-            None,
-            None,
-        )
-        .unwrap();
-
-        let create_collection_response = pinecone
-            .create_collection("invalid_collection", "valid-index")
-            .await
-            .expect_err("Expected create_collection to return an error");
-
-        assert!(matches!(create_collection_response, PineconeError::CreateCollectionError{..}));
-
-        Ok(())
-    }
-
-    #[tokio::test]
-    async fn test_create_collection_server_error() -> Result<(), PineconeError> {
-        let _m = mock("POST", "/collections")
-            .with_status(500)
-            .create();
-
-        let pinecone = PineconeClient::new(
-            Some("api_key".to_string()),
-            Some(mockito::server_url()),
-            None,
-            None,
-        )
-        .unwrap();
-
-        let create_collection_response = pinecone
-            .create_collection("collection-name", "index1")
-            .await
-            .expect_err("Expected create_collection to return an error");
-
-        assert!(matches!(create_collection_response, PineconeError::CreateCollectionError{..}));
-=======
         // Construct Pinecone instance with the mock server URL
         let api_key = "test_api_key".to_string();
         let pinecone = PineconeClient::new(Some(api_key), Some(mockito::server_url()), None, None)
@@ -850,7 +799,62 @@
             ]),
         };
         assert_eq!(collection_list, expected);
->>>>>>> 6d56af6c
+
+        Ok(())
+    }
+
+    #[tokio::test]
+    async fn test_create_collection_invalid_name() -> Result<(), PineconeError> {
+        let _m = mock("POST", "/collections")
+            .with_status(404)
+            .with_header("content-type", "application/json")
+            .with_body(
+                r#"
+                {
+                    "error": "Index not found"
+                }
+            "#,
+            )
+            .create();
+
+        let pinecone = PineconeClient::new(
+            Some("api_key".to_string()),
+            Some(mockito::server_url()),
+            None,
+            None,
+        )
+        .unwrap();
+
+        let create_collection_response = pinecone
+            .create_collection("invalid_collection", "valid-index")
+            .await
+            .expect_err("Expected create_collection to return an error");
+
+        assert!(matches!(create_collection_response, PineconeError::CreateCollectionError{..}));
+
+        Ok(())
+    }
+
+    #[tokio::test]
+    async fn test_create_collection_server_error() -> Result<(), PineconeError> {
+        let _m = mock("POST", "/collections")
+            .with_status(500)
+            .create();
+
+        let pinecone = PineconeClient::new(
+            Some("api_key".to_string()),
+            Some(mockito::server_url()),
+            None,
+            None,
+        )
+        .unwrap();
+
+        let create_collection_response = pinecone
+            .create_collection("collection-name", "index1")
+            .await
+            .expect_err("Expected create_collection to return an error");
+
+        assert!(matches!(create_collection_response, PineconeError::CreateCollectionError{..}));
 
         Ok(())
     }
