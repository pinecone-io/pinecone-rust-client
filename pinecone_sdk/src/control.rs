<<<<<<< HEAD
use std::num::NonZero;
=======
use std::cmp::min;
use std::time::Duration;
>>>>>>> 9da6138d

use crate::pinecone::PineconeClient;
use crate::utils::errors::PineconeError;
use openapi::apis::manage_indexes_api;

pub use openapi::models::create_index_request::Metric;
pub use openapi::models::serverless_spec::Cloud;
pub use openapi::models::{
    CollectionList, CollectionModel, ConfigureIndexRequest, ConfigureIndexRequestSpec,
    ConfigureIndexRequestSpecPod, CreateCollectionRequest, CreateIndexRequest, IndexList,
    IndexModel, IndexSpec, PodSpec, PodSpecMetadataConfig, ServerlessSpec,
};

/// Defines the wait policy for index creation.
pub enum WaitPolicy {
    /// Wait for the index to become ready, up to the specified duration.
    WaitFor(Duration),

    /// Do not wait for the index to become ready -- return immediately.
    NoWait,
}

impl Default for WaitPolicy {
    fn default() -> Self {
        WaitPolicy::WaitFor(Duration::from_secs(300))
    }
}

impl PineconeClient {
    /// Creates a serverless index.
    ///
    /// ### Arguments
    /// * `name: &str` - Name of the index to create.
    /// * `dimension: i32` - Dimension of the vectors to be inserted in the index.
    /// * `metric: Metric` - The distance metric to be used for similarity search.
    /// * `cloud: Cloud` - The public cloud where you would like your index hosted.
    /// * `region: &str` - The region where you would like your index to be created.
    /// * `timeout: WaitPolicy` - The wait policy for index creation. If the index becomes ready before the specified duration, the function will return early. If the index is not ready after the specified duration, the function will return an error.
    ///
    /// ### Return
    /// * `Result<IndexModel, PineconeError>`
    ///
    /// ### Example
    /// ```no_run
    /// use pinecone_sdk::pinecone::PineconeClient;
    /// use pinecone_sdk::utils::errors::PineconeError;
    /// use pinecone_sdk::control::{Metric, Cloud, WaitPolicy, IndexModel};
    ///
    /// # #[tokio::main]
    /// # async fn main() -> Result<(), PineconeError>{
    /// let pinecone = PineconeClient::new(None, None, None, None).unwrap();
    ///
    /// // Create an index.
    /// let create_index_response: Result<IndexModel, PineconeError> = pinecone.create_serverless_index(
    ///     "index-name", // Name of the index
    ///     10, // Dimension of the vectors
    ///     Metric::Cosine, // Distance metric
    ///     Cloud::Aws, // Cloud provider
    ///     "us-east-1", // Region
    ///     WaitPolicy::NoWait // Timeout
    /// ).await;
    ///
    /// # Ok(())
    /// # }
    /// ```
    pub async fn create_serverless_index(
        &self,
        name: &str,
        dimension: i32,
        metric: Metric,
        cloud: Cloud,
        region: &str,
        timeout: WaitPolicy,
    ) -> Result<IndexModel, PineconeError> {
        // create request specs
        let create_index_request_spec = IndexSpec {
            serverless: Some(Box::new(ServerlessSpec {
                cloud,
                region: region.to_string(),
            })),
            pod: None,
        };

        let create_index_request = CreateIndexRequest {
            name: name.to_string(),
            dimension,
            metric: Some(metric),
            spec: Some(Box::new(create_index_request_spec)),
        };

        // make openAPI call; poll index status if Ok, return early if Err
        match manage_indexes_api::create_index(&self.openapi_config(), create_index_request).await {
<<<<<<< HEAD
            Ok(index) => Ok(index),
            Err(e) => {
                println!("{:?}", e);
                let (status, msg) = match e {
                    openapi::apis::Error::Reqwest(e) => {
                        let status_code = match e.status().map(|s| NonZero::new(s.as_u16())) {
                            Some(s) => s,
                            None => None,
                        };
                        (status_code, e.to_string())
                    }
                    openapi::apis::Error::Serde(e) => (None, e.to_string()),
                    openapi::apis::Error::Io(e) => (None, e.to_string()),
                    openapi::apis::Error::ResponseError(e) => {
                        (NonZero::new(e.status.as_u16()), e.content)
                    }
                };
                let msg = format!("failed to create index {name}: {msg}");
                Err(PineconeError::CreateIndexError { status, msg })
            }
=======
            Ok(index) => match self.handle_poll_index(name, timeout).await {
                Ok(_) => Ok(index),
                Err(e) => Err(e),
            },
            Err(e) => Err(PineconeError::CreateIndexError { openapi_error: e }),
>>>>>>> 9da6138d
        }
    }

    /// Creates a pod index.
    ///
    /// ### Arguments
    /// * `name: String` - The name of the index
    /// * `dimension: i32` - The dimension of the index
    /// * `metric: Metric` - The metric to use for the index
    /// * `environment: String` - The environment where the pod index will be deployed. Example: 'us-east1-gcp'
    /// * `pod_type: String` - This value combines pod type and pod size into a single string. This configuration is your main lever for vertical scaling.
    /// * `pods: i32` - The number of pods to deploy. Default: 1
    /// * `replicas: Option<i32>` - The number of replicas to deploy for the pod index. Default: 1
    /// * `shards: Option<i32>` - The number of shards to use. Shards are used to expand the amount of vectors you can store beyond the capacity of a single pod. Default: 1
    /// * `metadata_indexed: Option<Vec<String>>` - The metadata fields to index.
    /// * `source_collection: Option<String>` - The name of the collection to use as the source for the pod index. This configuration is only used when creating a pod index from an existing collection.
    /// * `timeout: WaitPolicy` - The wait policy for index creation. If the index becomes ready before the specified duration, the function will return early. If the index is not ready after the specified duration, the function will return an error.
    ///
    /// ### Return
    /// * Returns a `Result<IndexModel, PineconeError>` object.
    ///
    /// ### Example
    /// ```no_run
    /// use pinecone_sdk::pinecone::PineconeClient;
    /// use pinecone_sdk::utils::errors::PineconeError;
    /// use pinecone_sdk::control::{Metric, Cloud, WaitPolicy, IndexModel};
    /// use std::time::Duration;
    ///
    /// # #[tokio::main]
    /// # async fn main() -> Result<(), PineconeError> {
    /// let pinecone = PineconeClient::new(None, None, None, None).unwrap();
    ///
    /// // Create a pod index.
    /// let create_index_response: Result<IndexModel, PineconeError> = pinecone.create_pod_index(
    ///     "index_name", // Name of the index
    ///     10, // Dimension of the index
    ///     Metric::Cosine, // Distance metric
    ///     "us-east-1-aws", // Environment
    ///     "p1.x1", // Pod type
    ///     1, // Number of pods
    ///     Some(1), // Number of replicas
    ///     Some(1), // Number of shards
    ///     Some( // Metadata fields to index
    ///         &vec!["genre",
    ///         "title",
    ///         "imdb_rating"]),
    ///     Some("example-collection"), // Source collection
    ///     WaitPolicy::WaitFor(Duration::from_secs(10)), // Timeout
    /// )
    /// .await;
    /// # Ok(())
    /// # }
    /// ```
    pub async fn create_pod_index(
        &self,
        name: &str,
        dimension: i32,
        metric: Metric,
        environment: &str,
        pod_type: &str,
        pods: i32,
        replicas: Option<i32>,
        shards: Option<i32>,
        metadata_indexed: Option<&[&str]>,
        source_collection: Option<&str>,
        timeout: WaitPolicy,
    ) -> Result<IndexModel, PineconeError> {
        // create request specs
        let indexed = metadata_indexed.map(|i| i.iter().map(|s| s.to_string()).collect());

        let pod_spec = PodSpec {
            environment: environment.to_string(),
            replicas,
            shards,
            pod_type: pod_type.to_string(),
            pods,
            metadata_config: Some(Box::new(PodSpecMetadataConfig { indexed })),
            source_collection: source_collection.map(|s| s.to_string()),
        };

        let spec = IndexSpec {
            serverless: None,
            pod: Some(Box::new(pod_spec)),
        };

        let create_index_request = CreateIndexRequest {
            name: name.to_string(),
            dimension,
            metric: Some(metric),
            spec: Some(Box::new(spec)),
        };

        // make openAPI call; poll index status if Ok, return early if Err
        match manage_indexes_api::create_index(&self.openapi_config(), create_index_request).await {
<<<<<<< HEAD
            Ok(index) => Ok(index),
            Err(e) => {
                let (status, msg) = match e {
                    openapi::apis::Error::Reqwest(e) => {
                        let status_code = match e.status().map(|s| NonZero::new(s.as_u16())) {
                            Some(s) => s,
                            None => None,
                        };
                        (status_code, e.to_string())
                    }
                    openapi::apis::Error::Serde(e) => (None, e.to_string()),
                    openapi::apis::Error::Io(e) => (None, e.to_string()),
                    openapi::apis::Error::ResponseError(e) => {
                        (NonZero::new(e.status.as_u16()), e.content)
                    }
                };
                let msg = format!("failed to create index {name}: {msg}");
                Err(PineconeError::CreateIndexError { status, msg })
            }
=======
            Ok(index) => match self.handle_poll_index(name, timeout).await {
                Ok(_) => Ok(index),
                Err(e) => Err(e),
            },
            Err(e) => Err(PineconeError::CreateIndexError { openapi_error: e }),
>>>>>>> 9da6138d
        }
    }

    // Checks if the index is ready by polling the index status
    async fn handle_poll_index(
        &self,
        name: &str,
        timeout: WaitPolicy,
    ) -> Result<(), PineconeError> {
        match timeout {
            WaitPolicy::WaitFor(duration) => {
                let start_time = std::time::Instant::now();

                loop {
                    // poll index status, if ready return early
                    if self.is_ready(name).await {
                        break;
                    }

                    match duration.cmp(&start_time.elapsed()) {
                        // if index not ready after waiting specified duration, return error
                        std::cmp::Ordering::Less => {
                            return Err(PineconeError::TimeoutError);
                        }
                        // if still waiting, sleep for 5 seconds or remaining time
                        std::cmp::Ordering::Equal | std::cmp::Ordering::Greater => {
                            let time_remaining = duration.saturating_sub(start_time.elapsed());
                            tokio::time::sleep(Duration::from_millis(min(
                                time_remaining.as_millis() as u64,
                                5000,
                            )))
                            .await;
                        }
                    }
                }
            }
            WaitPolicy::NoWait => {}
        }

        Ok(())
    }

    // Gets ready status of an index
    async fn is_ready(&self, name: &str) -> bool {
        let res = manage_indexes_api::describe_index(&self.openapi_config(), name).await;
        match res {
            Ok(index) => index.status.ready,
            Err(_) => false,
        }
    }

    /// Describes an index.
    ///
    /// ### Arguments
    /// * `name: &str` - Name of the index to describe.
    ///
    /// ### Return
    /// * `Result<IndexModel, PineconeError>`
    ///
    /// ### Example
    /// ```no_run
    /// use pinecone_sdk::pinecone::PineconeClient;
    /// use pinecone_sdk::utils::errors::PineconeError;
    /// use pinecone_sdk::control::IndexModel;
    ///
    /// # #[tokio::main]
    /// # async fn main() -> Result<(), PineconeError>{
    /// let pinecone = PineconeClient::new(None, None, None, None).unwrap();
    ///
    /// // Describe an index in the project.
    /// let describe_index_response: Result<IndexModel, PineconeError> = pinecone.describe_index("index-name").await;
    /// # Ok(())
    /// # }
    /// ```
    pub async fn describe_index(&self, name: &str) -> Result<IndexModel, PineconeError> {
        match manage_indexes_api::describe_index(&self.openapi_config(), name).await {
            Ok(index) => Ok(index),
            Err(e) => {
                let (status, msg) = match e {
                    openapi::apis::Error::Reqwest(e) => {
                        let status_code = match e.status().map(|s| NonZero::new(s.as_u16())) {
                            Some(s) => s,
                            None => None,
                        };
                        (status_code, e.to_string())
                    }
                    openapi::apis::Error::Serde(e) => (None, e.to_string()),
                    openapi::apis::Error::Io(e) => (None, e.to_string()),
                    openapi::apis::Error::ResponseError(e) => {
                        (NonZero::new(e.status.as_u16()), e.content)
                    }
                };
                let msg = format!("failed to describe index {name}: {msg}");
                Err(PineconeError::DescribeIndexError { status, msg })
            }
        }
    }

    /// Lists all indexes.
    ///
    /// The results include a description of all indexes in your project, including the
    /// index name, dimension, metric, status, and spec.
    ///
    /// ### Return
    /// * `Result<IndexList, PineconeError>`
    ///
    /// ### Example
    /// ```no_run
    /// use pinecone_sdk::pinecone::PineconeClient;
    /// use pinecone_sdk::utils::errors::PineconeError;
    /// use pinecone_sdk::control::IndexList;
    ///
    /// # #[tokio::main]
    /// # async fn main() -> Result<(), PineconeError>{
    /// let pinecone = PineconeClient::new(None, None, None, None).unwrap();
    ///
    /// // List all indexes in the project.
    /// let index_list_response: Result<IndexList, PineconeError> = pinecone.list_indexes().await;
    /// # Ok(())
    /// # }
    /// ```
    pub async fn list_indexes(&self) -> Result<IndexList, PineconeError> {
        match manage_indexes_api::list_indexes(&self.openapi_config()).await {
            Ok(index_list) => Ok(index_list),
            Err(e) => {
                let (status, msg) = match e {
                    openapi::apis::Error::Reqwest(e) => {
                        let status_code = match e.status().map(|s| NonZero::new(s.as_u16())) {
                            Some(s) => s,
                            None => None,
                        };
                        (status_code, e.to_string())
                    }
                    openapi::apis::Error::Serde(e) => (None, e.to_string()),
                    openapi::apis::Error::Io(e) => (None, e.to_string()),
                    openapi::apis::Error::ResponseError(e) => {
                        (NonZero::new(e.status.as_u16()), e.content)
                    }
                };
                let msg = format!("failed to list indexes: {msg}");
                Err(PineconeError::ListIndexesError { status, msg })
            }
        }
    }

    /// Configures an index.
    ///
    /// This operation specifies the pod type and number of replicas for an index.
    /// It applies to pod-based indexes only.
    /// Serverless indexes scale automatically based on usage.
    ///
    /// ### Arguments
    /// * name: &str - The name of the index to be configured.
    /// * replicas: i32 - The desired number of replicas, lowest value is 0.
    /// * pod_type: &str - the new pod_type for the index. To learn more about the available pod types, please see [Understanding Indexes](https://docs.pinecone.io/docs/indexes)
    ///
    /// ### Return
    /// * `Result<IndexModel, PineconeError>`
    ///
    /// ### Example
    /// ```no_run
    /// use pinecone_sdk::pinecone::PineconeClient;
    /// use pinecone_sdk::utils::errors::PineconeError;
    ///
    /// # #[tokio::main]
    /// # async fn main() -> Result<(), PineconeError>{
    /// let pinecone = PineconeClient::new(None, None, None, None).unwrap();
    ///
    /// let response = pinecone.configure_index("index-name", 6, "s1").await;
    /// # Ok(())
    /// # }
    /// ```
    pub async fn configure_index(
        &self,
        name: &str,
        replicas: i32,
        pod_type: &str,
    ) -> Result<IndexModel, PineconeError> {
        let configure_index_request = ConfigureIndexRequest::new(ConfigureIndexRequestSpec::new(
            ConfigureIndexRequestSpecPod {
                replicas: Some(replicas),
                pod_type: Some(pod_type.to_string()),
            },
        ));

        match manage_indexes_api::configure_index(
            &self.openapi_config(),
            name,
            configure_index_request,
        )
        .await
        {
            Ok(index) => Ok(index),
            Err(e) => {
                let (status, msg) = match e {
                    openapi::apis::Error::Reqwest(e) => {
                        let status_code = match e.status().map(|s| NonZero::new(s.as_u16())) {
                            Some(s) => s,
                            None => None,
                        };
                        (status_code, e.to_string())
                    }
                    openapi::apis::Error::Serde(e) => (None, e.to_string()),
                    openapi::apis::Error::Io(e) => (None, e.to_string()),
                    openapi::apis::Error::ResponseError(e) => {
                        (NonZero::new(e.status.as_u16()), e.content)
                    }
                };
                let msg = format!("failed to configure index {name}: {msg}");
                Err(PineconeError::ConfigureIndexError { status, msg })
            }
        }
    }

    /// Deletes an index.
    ///
    /// ### Arguments
    /// * name: &str - The name of the index to be deleted.
    ///
    /// ### Return
    /// * Returns a `Result<(), PineconeError>` object.
    ///
    /// ### Example
    /// ```no_run
    /// use pinecone_sdk::pinecone::PineconeClient;
    /// use pinecone_sdk::utils::errors::PineconeError;
    ///
    /// # #[tokio::main]
    /// # async fn main() -> Result<(), PineconeError>{
    /// let pinecone = PineconeClient::new(None, None, None, None).unwrap();
    ///
    /// let delete_index_response: Result<(), PineconeError> = pinecone.delete_index("index-name").await;
    /// # Ok(())
    /// # }
    /// ```
    pub async fn delete_index(&self, name: &str) -> Result<(), PineconeError> {
        match manage_indexes_api::delete_index(&self.openapi_config(), name).await {
            Ok(_) => Ok(()),
            Err(e) => {
                let (status, msg) = match e {
                    openapi::apis::Error::Reqwest(e) => {
                        let status_code = match e.status().map(|s| NonZero::new(s.as_u16())) {
                            Some(s) => s,
                            None => None,
                        };
                        (status_code, e.to_string())
                    }
                    openapi::apis::Error::Serde(e) => (None, e.to_string()),
                    openapi::apis::Error::Io(e) => (None, e.to_string()),
                    openapi::apis::Error::ResponseError(e) => {
                        (NonZero::new(e.status.as_u16()), e.content)
                    }
                };
                let msg = format!("failed to delete index {name}: {msg}");
                Err(PineconeError::DeleteIndexError { status, msg })
            }
        }
    }

    /// Creates a collection from an index.
    ///
    /// ### Arguments
    /// * `name: &str` - Name of the collection to create.
    /// * `source: &str` - Name of the index to be used as the source for the collection.
    ///
    /// ### Return
    /// * `Result<CollectionModel, PineconeError>`
    ///
    /// ### Example
    /// ```no_run
    /// use pinecone_sdk::pinecone::PineconeClient;
    /// use pinecone_sdk::utils::errors::PineconeError;
    /// use pinecone_sdk::control::CollectionModel;
    ///
    /// # #[tokio::main]
    /// # async fn main() -> Result<(), PineconeError>{
    /// let pinecone = PineconeClient::new(None, None, None, None).unwrap();
    ///
    /// // Describe an index in the project.
    /// let create_collection_response: Result<CollectionModel, PineconeError> = pinecone.create_collection("collection-name", "index-name").await;
    /// # Ok(())
    /// # }
    /// ```
    pub async fn create_collection(
        &self,
        name: &str,
        source: &str,
    ) -> Result<CollectionModel, PineconeError> {
        let create_collection_request = CreateCollectionRequest {
            name: name.to_string(),
            source: source.to_string(),
        };
        match manage_indexes_api::create_collection(
            &self.openapi_config(),
            create_collection_request,
        )
        .await
        {
            Ok(collection) => Ok(collection),
            Err(e) => {
                let (status, msg) = match e {
                    openapi::apis::Error::Reqwest(e) => {
                        let status_code = match e.status().map(|s| NonZero::new(s.as_u16())) {
                            Some(s) => s,
                            None => None,
                        };
                        (status_code, e.to_string())
                    }
                    openapi::apis::Error::Serde(e) => (None, e.to_string()),
                    openapi::apis::Error::Io(e) => (None, e.to_string()),
                    openapi::apis::Error::ResponseError(e) => {
                        (NonZero::new(e.status.as_u16()), e.content)
                    }
                };
                println!("{:?}", msg);
                let obj: Map<String, Value> = msg.parse().unwrap();
                let msg = format!("failed to create collection {name}: {msg}");
                Err(PineconeError::CreateCollectionError { status, msg })
            }
        }
    }

    /// Lists all collections.
    ///
    /// This operation returns a list of all collections in a project.
    ///
    /// ### Return
    /// * `Result<CollectionList, PineconeError>`
    ///
    /// ### Example
    /// ```no_run
    /// use pinecone_sdk::pinecone::PineconeClient;
    /// use pinecone_sdk::utils::errors::PineconeError;
    ///
    /// # #[tokio::main]
    /// # async fn main() -> Result<(), PineconeError>{
    /// let pinecone = PineconeClient::new(None, None, None, None).unwrap();
    ///
    /// // List all collections in the project.
    /// let collection_list = pinecone.list_collections().await.unwrap();
    /// # Ok(())
    /// # }
    /// ```
    pub async fn list_collections(&self) -> Result<CollectionList, PineconeError> {
        match manage_indexes_api::list_collections(&self.openapi_config()).await {
            Ok(collection_list) => Ok(collection_list),
            Err(e) => {
                let (status, msg) = match e {
                    openapi::apis::Error::Reqwest(e) => {
                        let status_code = match e.status().map(|s| NonZero::new(s.as_u16())) {
                            Some(s) => s,
                            None => None,
                        };
                        (status_code, e.to_string())
                    }
                    openapi::apis::Error::Serde(e) => (None, e.to_string()),
                    openapi::apis::Error::Io(e) => (None, e.to_string()),
                    openapi::apis::Error::ResponseError(e) => {
                        (NonZero::new(e.status.as_u16()), e.content)
                    }
                };
                let msg = format!("failed to list collections: {msg}");
                Err(PineconeError::ListCollectionsError { status, msg })
            }
        }
    }

    /// Deletes a collection.
    ///
    /// ### Arguments
    /// * name: &str - The name of the collection to be deleted.
    ///
    /// ### Return
    /// * Returns a `Result<(), PineconeError>` object.
    ///
    /// ### Example
    /// ```no_run
    /// use pinecone_sdk::pinecone::PineconeClient;
    /// use pinecone_sdk::utils::errors::PineconeError;
    ///
    /// # #[tokio::main]
    /// # async fn main() -> Result<(), PineconeError>{
    /// let pinecone = PineconeClient::new(None, None, None, None).unwrap();
    ///
    /// /// let response = pinecone.delete_collection("collection-name").await;
    /// # Ok(())
    /// # }
    /// ```
    pub async fn delete_collection(&self, name: &str) -> Result<(), PineconeError> {
        match manage_indexes_api::delete_collection(&self.openapi_config(), name).await {
            Ok(_) => Ok(()),
            Err(e) => {
                let (status, msg) = match e {
                    openapi::apis::Error::Reqwest(e) => {
                        let status_code = match e.status().map(|s| NonZero::new(s.as_u16())) {
                            Some(s) => s,
                            None => None,
                        };
                        (status_code, e.to_string())
                    }
                    openapi::apis::Error::Serde(e) => (None, e.to_string()),
                    openapi::apis::Error::Io(e) => (None, e.to_string()),
                    openapi::apis::Error::ResponseError(e) => {
                        (NonZero::new(e.status.as_u16()), e.content)
                    }
                };
                let msg = format!("failed to delete collection {name}: {msg}");
                Err(PineconeError::DeleteCollectionError { status, msg })
            }
        }
    }
}

#[cfg(test)]
mod tests {
    use super::*;
    use mockito::mock;
    use openapi::models::{self, collection_model::Status, IndexList};
    use tokio;

    #[tokio::test]
    async fn test_create_serverless_index() -> Result<(), PineconeError> {
        let _m = mock("POST", "/indexes")
            .with_status(201)
            .with_header("content-type", "application/json")
            .with_body(
                r#"
                {
                    "name": "index-name",
                    "dimension": 10,
                    "metric": "euclidean",
                    "host": "host1",
                    "spec": {
                        "serverless": {
                            "cloud": "aws",
                            "region": "us-east-1"
                        }
                    },
                    "status": {
                        "ready": true,
                        "state": "Initializing"
                    }
                }
            "#,
            )
            .create();

        let pinecone = PineconeClient::new(
            Some("api_key".to_string()),
            Some(mockito::server_url()),
            None,
            None,
        )
        .unwrap();

        let create_index_response = pinecone
            .create_serverless_index(
                "index-name",
                10,
                Metric::Cosine,
                Cloud::Aws,
                "us-east-1",
                WaitPolicy::NoWait,
            )
            .await
            .expect("Failed to create serverless index");

        assert_eq!(create_index_response.name, "index-name");
        assert_eq!(create_index_response.dimension, 10);
        assert_eq!(
            create_index_response.metric,
            openapi::models::index_model::Metric::Euclidean
        );

        let spec = create_index_response.spec.serverless.unwrap();
        assert_eq!(spec.cloud, openapi::models::serverless_spec::Cloud::Aws);
        assert_eq!(spec.region, "us-east-1");

        Ok(())
    }

    #[tokio::test]
    async fn test_create_serverless_index_defaults() -> Result<(), PineconeError> {
        let _m = mock("POST", "/indexes")
            .with_status(201)
            .with_header("content-type", "application/json")
            .with_body(
                r#"
                {
                    "name": "index-name",
                    "dimension": 10,
                    "metric": "cosine",
                    "host": "host1",
                    "spec": {
                        "serverless": {
                            "cloud": "gcp",
                            "region": "us-east-1"
                        }
                    },
                    "status": {
                        "ready": true,
                        "state": "Initializing"
                    }
                }
            "#,
            )
            .create();

        let pinecone = PineconeClient::new(
            Some("api_key".to_string()),
            Some(mockito::server_url()),
            None,
            None,
        )
        .unwrap();

        let create_index_response = pinecone
            .create_serverless_index(
                "index-name",
                10,
                Default::default(),
                Default::default(),
                "us-east-1",
                WaitPolicy::NoWait,
            )
            .await
            .expect("Failed to create serverless index");

        assert_eq!(create_index_response.name, "index-name");
        assert_eq!(create_index_response.dimension, 10);
        assert_eq!(
            create_index_response.metric,
            openapi::models::index_model::Metric::Cosine
        );

        let spec = create_index_response.spec.serverless.unwrap();
        assert_eq!(spec.cloud, openapi::models::serverless_spec::Cloud::Gcp);
        assert_eq!(spec.region, "us-east-1");

        Ok(())
    }

    #[tokio::test]
    async fn test_create_serverless_index_server_error() -> Result<(), PineconeError> {
        let _m = mock("POST", "/indexes").with_status(500).create();

        let pinecone = PineconeClient::new(
            Some("api_key".to_string()),
            Some(mockito::server_url()),
            None,
            None,
        )
        .unwrap();

        let create_index_response = pinecone
            .create_serverless_index(
                "index-name",
                10,
                Metric::Cosine,
                Cloud::Aws,
                "us-east-1",
                WaitPolicy::NoWait,
            )
            .await
            .expect_err("Expected create_index to return an error");

        assert!(matches!(
            create_index_response,
            PineconeError::CreateIndexError { .. }
        ));

        Ok(())
    }

    #[tokio::test]
    async fn test_describe_index() -> Result<(), PineconeError> {
        let _m = mock("GET", "/indexes/serverless-index")
            .with_status(200)
            .with_header("content-type", "application/json")
            .with_body(
                r#"
                {
                    "name": "serverless-index",
                    "metric": "cosine",
                    "dimension": 1536,
                    "status": {
                       "ready": true,
                       "state": "Ready"
                    },
                    "host": "serverless-index-4zo0ijk.svc.us-east1-aws.pinecone.io",
                    "spec": {
                       "serverless": {
                          "region": "us-east-1",
                          "cloud": "aws"
                        }
                    }
                }
            "#,
            )
            .create();

        // Construct Pinecone instance with the mock server URL
        let api_key = "test_api_key".to_string();
        let pinecone = PineconeClient::new(Some(api_key), Some(mockito::server_url()), None, None)
            .expect("Failed to create Pinecone instance");

        // Call describe_index and verify the result
        let index = pinecone
            .describe_index("serverless-index")
            .await
            .expect("Failed to describe index");

        let expected = IndexModel {
            name: "serverless-index".to_string(),
            metric: openapi::models::index_model::Metric::Cosine,
            dimension: 1536,
            status: Box::new(openapi::models::IndexModelStatus {
                ready: true,
                state: openapi::models::index_model_status::State::Ready,
            }),
            host: "serverless-index-4zo0ijk.svc.us-east1-aws.pinecone.io".to_string(),
            spec: Box::new(models::IndexModelSpec {
                serverless: Some(Box::new(models::ServerlessSpec {
                    cloud: openapi::models::serverless_spec::Cloud::Aws,
                    region: "us-east-1".to_string(),
                })),
                pod: None,
            }),
        };
        assert_eq!(index, expected);

        Ok(())
    }

    #[tokio::test]
    async fn test_describe_index_invalid_name() -> Result<(), PineconeError> {
        let _m = mock("GET", "/indexes/invalid-index")
            .with_status(404)
            .with_header("content-type", "application/json")
            .with_body(
                r#"
                {
                    "error": "Index not found"
                }
            "#,
            )
            .create();

        let pinecone = PineconeClient::new(
            Some("api_key".to_string()),
            Some(mockito::server_url()),
            None,
            None,
        )
        .unwrap();

        let describe_index_response = pinecone
            .describe_index("invalid-index")
            .await
            .expect_err("Expected describe_index to return an error");

        assert!(matches!(
            describe_index_response,
            PineconeError::DescribeIndexError { .. }
        ));

        Ok(())
    }

    #[tokio::test]
    async fn test_describe_index_server_error() -> Result<(), PineconeError> {
        let _m = mock("GET", "/indexes/serverless-index")
            .with_status(500)
            .create();

        let pinecone = PineconeClient::new(
            Some("api_key".to_string()),
            Some(mockito::server_url()),
            None,
            None,
        )
        .unwrap();

        let describe_index_response = pinecone
            .describe_index("serverless-index")
            .await
            .expect_err("Expected describe_index to return an error");

        assert!(matches!(
            describe_index_response,
            PineconeError::DescribeIndexError { .. }
        ));

        Ok(())
    }

    #[tokio::test]
    async fn test_list_indexes() -> Result<(), PineconeError> {
        let _m = mock("GET", "/indexes")
            .with_status(200)
            .with_header("content-type", "application/json")
            .with_body(
                r#"
                {
                    "indexes": [
                        {
                            "name": "index1",
                            "dimension": 1536,
                            "metric": "cosine",
                            "host": "host1",
                            "spec": {},
                            "status": {
                                "ready": false,
                                "state": "Initializing"
                            }
                        },
                        {
                            "name": "index2",
                            "dimension": 1536,
                            "metric": "cosine",
                            "host": "host2",
                            "spec": {},
                            "status": {
                                "ready": false,
                                "state": "Initializing"
                            }
                        }
                    ]
                }
            "#,
            )
            .create();

        // Construct Pinecone instance with the mock server URL
        let api_key = "test_api_key".to_string();
        let pinecone = PineconeClient::new(Some(api_key), Some(mockito::server_url()), None, None)
            .expect("Failed to create Pinecone instance");

        // Call list_indexes and verify the result
        let index_list = pinecone
            .list_indexes()
            .await
            .expect("Failed to list indexes");

        let expected = IndexList {
            // name: String, dimension: i32, metric: Metric, host: String, spec: models::IndexModelSpec, status: models::IndexModelStatus)
            indexes: Some(vec![
                IndexModel::new(
                    "index1".to_string(),
                    1536,
                    openapi::models::index_model::Metric::Cosine,
                    "host1".to_string(),
                    models::IndexModelSpec::default(),
                    models::IndexModelStatus::default(),
                ),
                IndexModel::new(
                    "index2".to_string(),
                    1536,
                    openapi::models::index_model::Metric::Cosine,
                    "host2".to_string(),
                    models::IndexModelSpec::default(),
                    models::IndexModelStatus::default(),
                ),
            ]),
        };
        assert_eq!(index_list, expected);

        Ok(())
    }

    #[tokio::test]
    async fn test_list_indexes_server_error() -> Result<(), PineconeError> {
        let _m = mock("GET", "/indexes").with_status(500).create();

        let pinecone = PineconeClient::new(
            Some("api_key".to_string()),
            Some(mockito::server_url()),
            None,
            None,
        )
        .unwrap();

        let list_indexes_response = pinecone
            .list_indexes()
            .await
            .expect_err("Expected list_indexes to return an error");

        assert!(matches!(
            list_indexes_response,
            PineconeError::ListIndexesError { .. }
        ));

        Ok(())
    }

    #[tokio::test]
    async fn test_create_pod_index() -> Result<(), PineconeError> {
        let _m = mock("POST", "/indexes")
            .with_status(201)
            .with_header("content-type", "application/json")
            .with_body(
                r#"
                {
                    "name": "index-name",
                    "dimension": 1536,
                    "metric": "euclidean",
                    "host": "semantic-search-c01b5b5.svc.us-west1-gcp.pinecone.io",
                    "spec": {
                        "pod": {
                            "environment": "us-east-1-aws",
                            "replicas": 1,
                            "shards": 1,
                            "pod_type": "p1.x1",
                            "pods": 1,
                            "metadata_config": {
                                "indexed": [
                                    "genre",
                                    "title",
                                    "imdb_rating"
                                ]
                            }
                        }
                    },
                    "status": {
                        "ready": true,
                        "state": "ScalingUpPodSize"
                    }
                }
            "#,
            )
            .create();

        let pinecone = PineconeClient::new(
            Some("api_key".to_string()),
            Some(mockito::server_url()),
            None,
            None,
        )
        .unwrap();
        let create_index_response = pinecone
            .create_pod_index(
                "index-name",
                1536,
                Metric::Euclidean,
                "us-east-1-aws",
                "p1.x1",
                1,
                Some(1),
                Some(1),
                Some(&vec!["genre", "title", "imdb_rating"]),
                Some("example-collection"),
                WaitPolicy::NoWait,
            )
            .await
            .expect("Failed to create pod index");

        assert_eq!(create_index_response.name, "index-name");
        assert_eq!(create_index_response.dimension, 1536);
        assert_eq!(
            create_index_response.metric,
            openapi::models::index_model::Metric::Euclidean
        );

        let pod_spec = create_index_response.spec.pod.as_ref().unwrap();
        assert_eq!(pod_spec.environment, "us-east-1-aws");
        assert_eq!(pod_spec.pod_type, "p1.x1");
        assert_eq!(
            pod_spec.metadata_config.as_ref().unwrap().indexed,
            Some(vec![
                "genre".to_string(),
                "title".to_string(),
                "imdb_rating".to_string()
            ])
        );
        assert_eq!(pod_spec.pods, 1);
        assert_eq!(pod_spec.replicas, Some(1));
        assert_eq!(pod_spec.shards, Some(1));

        Ok(())
    }

    #[tokio::test]
    async fn test_create_pod_index_with_defaults() -> Result<(), PineconeError> {
        let _m = mock("POST", "/indexes")
            .with_status(201)
            .with_header("content-type", "application/json")
            .with_body(
                r#"
                {
                    "name": "test-index",
                    "dimension": 1536,
                    "metric": "cosine",
                    "host": "semantic-search-c01b5b5.svc.us-west1-gcp.pinecone.io",
                    "spec": {
                        "pod": {
                        "environment": "us-east-1-aws",
                        "metadata_config": {},
                        "pod_type": "p1.x1",
                        "pods": 1,
                        "replicas": 1,
                        "shards": 1
                        }
                    },
                    "status": {
                        "ready": true,
                        "state": "ScalingUpPodSize"
                    }
                }
            "#,
            )
            .create();

        let pinecone = PineconeClient::new(
            Some("api_key".to_string()),
            Some(mockito::server_url()),
            None,
            None,
        )
        .unwrap();

        let create_index_response = pinecone
            .create_pod_index(
                "test-index",
                1536,
                Default::default(),
                "us-east-1-aws",
                "p1.x1",
                1,
                None,
                None,
                None,
                None,
                WaitPolicy::NoWait,
            )
            .await
            .expect("Failed to create pod index");

        assert_eq!(create_index_response.name, "test-index");
        assert_eq!(create_index_response.dimension, 1536);
        assert_eq!(
            create_index_response.metric,
            openapi::models::index_model::Metric::Cosine
        );

        let pod_spec = create_index_response.spec.pod.as_ref().unwrap();
        assert_eq!(pod_spec.environment, "us-east-1-aws");
        assert_eq!(pod_spec.pod_type, "p1.x1");
        assert_eq!(pod_spec.metadata_config.as_ref().unwrap().indexed, None);
        assert_eq!(pod_spec.pods, 1);
        assert_eq!(pod_spec.replicas, Some(1));
        assert_eq!(pod_spec.shards, Some(1));

        Ok(())
    }

    #[tokio::test]
    async fn test_create_pod_index_invalid_environment() -> Result<(), PineconeError> {
        let _m = mock("POST", "/indexes")
            .with_status(400)
            .with_header("content-type", "application/json")
            .create();

        let pinecone = PineconeClient::new(
            Some("api_key".to_string()),
            Some(mockito::server_url()),
            None,
            None,
        )
        .unwrap();

        let create_index_response = pinecone
            .create_pod_index(
                "test-index",
                1536,
                Metric::Euclidean,
                "invalid-environment",
                "p1.x1",
                1,
                Some(1),
                Some(1),
                Some(&vec!["genre", "title", "imdb_rating"]),
                Some("example-collection"),
                WaitPolicy::NoWait,
            )
            .await
            .expect_err("Expected create_pod_index to return an error");

        assert!(matches!(
            create_index_response,
            PineconeError::CreateIndexError { .. }
        ));

        Ok(())
    }

    #[tokio::test]
    async fn test_create_pod_index_invalid_pod_type() -> Result<(), PineconeError> {
        let _m = mock("POST", "/indexes")
            .with_status(400)
            .with_header("content-type", "application/json")
            .create();

        let pinecone = PineconeClient::new(
            Some("api_key".to_string()),
            Some(mockito::server_url()),
            None,
            None,
        )
        .unwrap();

        let create_index_response = pinecone
            .create_pod_index(
                "test-index",
                1536,
                Metric::Euclidean,
                "us-east-1-aws",
                "invalid-pod-type",
                1,
                Some(1),
                Some(1),
                Some(&vec!["genre", "title", "imdb_rating"]),
                Some("example-collection"),
                WaitPolicy::NoWait,
            )
            .await
            .expect_err("Expected create_pod_index to return an error");

        assert!(matches!(
            create_index_response,
            PineconeError::CreateIndexError { .. }
        ));

        Ok(())
    }

    #[tokio::test]
    async fn test_handle_polling_index_err() -> Result<(), PineconeError> {
        let _m = mock("GET", "indexes/index-name")
            .with_status(200)
            .with_header("content-type", "application/json")
            .with_body(
                r#"{
                "dimension": 1536,
                "host": "movie-recommendations-c01b5b5.svc.us-east1-gcp.pinecone.io",
                "metric": "cosine",
                "name": "index-name",
                    "spec": {
                        "serverless": {
                            "cloud": "aws",
                            "region": "us-east-1"
                        }
                    },
                    "status": {
                        "ready": false,
                        "state": "Initializing"
                    }
                }
            "#,
            )
            .create();

        let pinecone = PineconeClient::new(
            Some("api-key".to_string()),
            Some(mockito::server_url()),
            None,
            None,
        )
        .unwrap();

        let start_time = std::time::Instant::now();
        let err = pinecone
            .handle_poll_index("index-name", WaitPolicy::WaitFor(Duration::from_secs(7)))
            .await
            .expect_err("Expected to fail polling index");

        assert!(start_time.elapsed().as_secs() >= 7 && start_time.elapsed().as_secs() < 8);
        assert!(matches!(err, PineconeError::TimeoutError));

        Ok(())
    }

    #[tokio::test]
    async fn test_configure_index() -> Result<(), PineconeError> {
        let _m = mock("PATCH", "/indexes/index-name")
            .with_status(202)
            .with_header("content-type", "application/json")
            .with_body(
                r#"
                {
                    "name": "index-name",
                    "dimension": 1536,
                    "metric": "cosine",
                    "host": "semantic-search-c01b5b5.svc.us-west1-gcp.pinecone.io",
                    "spec": {
                        "pod": {
                            "environment": "us-east-1-aws",
                            "replicas": 6,
                            "shards": 1,
                            "pod_type": "p1.x1",
                            "pods": 1,
                            "metadata_config": {
                                "indexed": [
                                    "genre",
                                    "title",
                                    "imdb_rating"
                                ]
                            }
                        }
                    },
                    "status": {
                        "ready": true,
                        "state": "ScalingUpPodSize"
                    }
                  }
            "#,
            )
            .create();

        let pinecone = PineconeClient::new(
            Some("api_key".to_string()),
            Some(mockito::server_url()),
            None,
            None,
        )
        .unwrap();

        let configure_index_response = pinecone
            .configure_index("index-name", 6, "p1.x1")
            .await
            .expect("Failed to configure index");

        assert_eq!(configure_index_response.name, "index-name");

        let spec = configure_index_response.spec.pod.unwrap();
        assert_eq!(spec.replicas.unwrap(), 6);
        assert_eq!(spec.pod_type.as_str(), "p1.x1");

        Ok(())
    }

    #[tokio::test]
    async fn test_delete_index() -> Result<(), PineconeError> {
        let _m = mock("DELETE", "/indexes/index-name")
            .with_status(204)
            .create();

        let pinecone = PineconeClient::new(
            Some("api_key".to_string()),
            Some(mockito::server_url()),
            None,
            None,
        )
        .expect("Failed to create Pinecone instance");

        let _ = pinecone
            .delete_index("index-name")
            .await
            .expect("Failed to delete index");

        Ok(())
    }

    #[tokio::test]
    async fn test_delete_collection() -> Result<(), PineconeError> {
        let _m = mock("DELETE", "/collections/collection-name")
            .with_status(202)
            .create();

        let pinecone = PineconeClient::new(
            Some("api_key".to_string()),
            Some(mockito::server_url()),
            None,
            None,
        )
        .expect("Failed to create Pinecone instance");

        let _ = pinecone
            .delete_collection("collection-name")
            .await
            .expect("Failed to delete collection");

        Ok(())
    }

    #[tokio::test]
    async fn test_delete_index_invalid_name() -> Result<(), PineconeError> {
        let _m = mock("DELETE", "/indexes/invalid-index")
            .with_status(404)
            .with_header("content-type", "application/json")
            .with_body(
                r#"
                {
                    "error": "Index not found"
                }
            "#,
            )
            .create();

        let pinecone = PineconeClient::new(
            Some("api_key".to_string()),
            Some(mockito::server_url()),
            None,
            None,
        )
        .unwrap();

        let delete_index_response = pinecone
            .delete_index("invalid-index")
            .await
            .expect_err("Expected delete_index to return an error");

        assert!(matches!(
            delete_index_response,
            PineconeError::DeleteIndexError { .. }
        ));

        Ok(())
    }

    #[tokio::test]
    async fn test_delete_index_server_error() -> Result<(), PineconeError> {
        let _m = mock("DELETE", "/indexes/index-name")
            .with_status(500)
            .create();

        let pinecone = PineconeClient::new(
            Some("api_key".to_string()),
            Some(mockito::server_url()),
            None,
            None,
        )
        .unwrap();

        let delete_index_response = pinecone
            .delete_index("invalid-index")
            .await
            .expect_err("Expected delete_index to return an error");

        assert!(matches!(
            delete_index_response,
            PineconeError::DeleteIndexError { .. }
        ));

        Ok(())
    }

    #[tokio::test]
    async fn test_create_collection() -> Result<(), PineconeError> {
        let _m = mock("POST", "/collections")
            .with_status(201)
            .with_header("content-type", "application/json")
            .with_body(
                r#"
                {
                    "name": "example-collection",
                    "size": 10000000,
                    "status": "Initializing",
                    "dimension": 1536,
                    "vector_count": 120000,
                    "environment": "us-east1-gcp"
                }
            "#,
            )
            .create();

        // Construct Pinecone instance with the mock server URL
        let api_key = "test_api_key".to_string();
        let pinecone = PineconeClient::new(Some(api_key), Some(mockito::server_url()), None, None)
            .expect("Failed to create Pinecone instance");

        // Call create_collection and verify the result
        let collection = pinecone
            .create_collection("collection1", "index1")
            .await
            .expect("Failed to create collection");

        let expected = CollectionModel {
            name: "example-collection".to_string(),
            size: Some(10000000),
            status: Status::Initializing,
            dimension: Some(1536),
            vector_count: Some(120000),
            environment: "us-east1-gcp".to_string(),
        };
        assert_eq!(collection, expected);

        Ok(())
    }

    #[tokio::test]
    async fn test_list_collections() -> Result<(), PineconeError> {
        let _m = mock("GET", "/collections")
            .with_status(200)
            .with_header("content-type", "application/json")
            .with_body(
                r#"
                {
                    "collections": [
                      {
                        "name": "small-collection",
                        "size": 3126700,
                        "status": "Ready",
                        "dimension": 3,
                        "vector_count": 99,
                        "environment": "us-east1-gcp"
                      },
                      {
                        "name": "small-collection-new",
                        "size": 3126700,
                        "status": "Initializing",
                        "dimension": 3,
                        "vector_count": 99,
                        "environment": "us-east1-gcp"
                      },
                      {
                        "name": "big-collection",
                        "size": 160087040000000,
                        "status": "Ready",
                        "dimension": 1536,
                        "vector_count": 10000000,
                        "environment": "us-east1-gcp"
                      }
                    ]
                  }
            "#,
            )
            .create();

        // Construct Pinecone instance with the mock server URL
        let api_key = "test_api_key".to_string();
        let pinecone = PineconeClient::new(Some(api_key), Some(mockito::server_url()), None, None)
            .expect("Failed to create Pinecone instance");

        // Call list_collections and verify the result
        let collection_list = pinecone
            .list_collections()
            .await
            .expect("Failed to list collections");

        let expected = CollectionList {
            // name: String, dimension: i32, metric: Metric, host: String, spec: models::IndexModelSpec, status: models::IndexModelStatus)
            collections: Some(vec![
                CollectionModel {
                    name: "small-collection".to_string(),
                    size: Some(3126700),
                    status: Status::Ready,
                    dimension: Some(3),
                    vector_count: Some(99),
                    environment: "us-east1-gcp".to_string(),
                },
                CollectionModel {
                    name: "small-collection-new".to_string(),
                    size: Some(3126700),
                    status: Status::Initializing,
                    dimension: Some(3),
                    vector_count: Some(99),
                    environment: "us-east1-gcp".to_string(),
                },
                CollectionModel {
                    name: "big-collection".to_string(),
                    size: Some(160087040000000),
                    status: Status::Ready,
                    dimension: Some(1536),
                    vector_count: Some(10000000),
                    environment: "us-east1-gcp".to_string(),
                },
            ]),
        };
        assert_eq!(collection_list, expected);

        Ok(())
    }

    #[tokio::test]
    async fn test_create_collection_invalid_name() -> Result<(), PineconeError> {
        let _m = mock("POST", "/collections")
            .with_status(404)
            .with_header("content-type", "application/json")
            .with_body(
                r#"
                {
                    "error": "Index not found"
                }
            "#,
            )
            .create();

        let pinecone = PineconeClient::new(
            Some("api_key".to_string()),
            Some(mockito::server_url()),
            None,
            None,
        )
        .unwrap();

        let create_collection_response = pinecone
            .create_collection("invalid_collection", "valid-index")
            .await
            .expect_err("Expected create_collection to return an error");

        assert!(matches!(
            create_collection_response,
            PineconeError::CreateCollectionError { .. }
        ));

        Ok(())
    }

    #[tokio::test]
    async fn test_create_collection_server_error() -> Result<(), PineconeError> {
        let _m = mock("POST", "/collections").with_status(500).create();

        let pinecone = PineconeClient::new(
            Some("api_key".to_string()),
            Some(mockito::server_url()),
            None,
            None,
        )
        .unwrap();

        let create_collection_response = pinecone
            .create_collection("collection-name", "index1")
            .await
            .expect_err("Expected create_collection to return an error");

        assert!(matches!(
            create_collection_response,
            PineconeError::CreateCollectionError { .. }
        ));

        Ok(())
    }

    #[tokio::test]
    async fn test_serde_error() -> Result<(), PineconeError> {
        let _m = mock("POST", "/index")
            .with_status(200)
            .with_body("invalid json")
            .create();

        let pinecone = PineconeClient::new(
            Some("api_key".to_string()),
            Some(mockito::server_url()),
            None,
            None,
        )
        .unwrap();

        let create_index_response = pinecone
            .create_serverless_index("index-name", 2, Metric::Cosine, Cloud::Aws, "us-west-2")
            .await
            .expect_err("Expected create_index to return an error");

        println!("{:?}", create_index_response);

        Ok(())
    }
}<|MERGE_RESOLUTION|>--- conflicted
+++ resolved
@@ -1,9 +1,6 @@
-<<<<<<< HEAD
-use std::num::NonZero;
-=======
 use std::cmp::min;
 use std::time::Duration;
->>>>>>> 9da6138d
+use std::num::NonZero;
 
 use crate::pinecone::PineconeClient;
 use crate::utils::errors::PineconeError;
@@ -96,10 +93,11 @@
 
         // make openAPI call; poll index status if Ok, return early if Err
         match manage_indexes_api::create_index(&self.openapi_config(), create_index_request).await {
-<<<<<<< HEAD
-            Ok(index) => Ok(index),
+            Ok(index) => match self.handle_poll_index(name, timeout).await {
+                Ok(_) => Ok(index),
+                Err(e) => Err(e),
+            },
             Err(e) => {
-                println!("{:?}", e);
                 let (status, msg) = match e {
                     openapi::apis::Error::Reqwest(e) => {
                         let status_code = match e.status().map(|s| NonZero::new(s.as_u16())) {
@@ -117,13 +115,6 @@
                 let msg = format!("failed to create index {name}: {msg}");
                 Err(PineconeError::CreateIndexError { status, msg })
             }
-=======
-            Ok(index) => match self.handle_poll_index(name, timeout).await {
-                Ok(_) => Ok(index),
-                Err(e) => Err(e),
-            },
-            Err(e) => Err(PineconeError::CreateIndexError { openapi_error: e }),
->>>>>>> 9da6138d
         }
     }
 
@@ -218,8 +209,10 @@
 
         // make openAPI call; poll index status if Ok, return early if Err
         match manage_indexes_api::create_index(&self.openapi_config(), create_index_request).await {
-<<<<<<< HEAD
-            Ok(index) => Ok(index),
+            Ok(index) => match self.handle_poll_index(name, timeout).await {
+                Ok(_) => Ok(index),
+                Err(e) => Err(e),
+            },
             Err(e) => {
                 let (status, msg) = match e {
                     openapi::apis::Error::Reqwest(e) => {
@@ -238,13 +231,6 @@
                 let msg = format!("failed to create index {name}: {msg}");
                 Err(PineconeError::CreateIndexError { status, msg })
             }
-=======
-            Ok(index) => match self.handle_poll_index(name, timeout).await {
-                Ok(_) => Ok(index),
-                Err(e) => Err(e),
-            },
-            Err(e) => Err(PineconeError::CreateIndexError { openapi_error: e }),
->>>>>>> 9da6138d
         }
     }
 
@@ -559,8 +545,6 @@
                         (NonZero::new(e.status.as_u16()), e.content)
                     }
                 };
-                println!("{:?}", msg);
-                let obj: Map<String, Value> = msg.parse().unwrap();
                 let msg = format!("failed to create collection {name}: {msg}");
                 Err(PineconeError::CreateCollectionError { status, msg })
             }
