use std::cmp::min;
use std::time::Duration;

use crate::pinecone::PineconeClient;
use crate::utils::errors::PineconeError;
use openapi::apis::manage_indexes_api;

pub use openapi::models::create_index_request::Metric;
pub use openapi::models::serverless_spec::Cloud;
pub use openapi::models::{
    CollectionList, CollectionModel, ConfigureIndexRequest, ConfigureIndexRequestSpec,
    ConfigureIndexRequestSpecPod, CreateCollectionRequest, CreateIndexRequest,
    CreateIndexRequestSpec, IndexList, IndexModel, PodSpec, PodSpecMetadataConfig, ServerlessSpec,
};

impl PineconeClient {
    /// Creates a serverless index.
    ///
    /// ### Arguments
    /// * `name: &str` - Name of the index to create.
    /// * `dimension: i32` - Dimension of the vectors to be inserted in the index.
    /// * `metric: Metric` - The distance metric to be used for similarity search.
    /// * `cloud: Cloud` - The public cloud where you would like your index hosted.
    /// * `region: &str` - The region where you would like your index to be created.
    /// * `timeout: Option<i32>` - The number of seconds to wait until index gets ready. If None, wait indefinitely; if >=0, time out after this many seconds; if -1, return immediately and do not wait.
    ///
    /// ### Return
    /// * `Result<IndexModel, PineconeError>`
    ///
    /// ### Example
    /// ```no_run
    /// use pinecone_sdk::pinecone::PineconeClient;
    /// use pinecone_sdk::utils::errors::PineconeError;
    /// use pinecone_sdk::control::{Metric, Cloud, IndexModel};
    ///
    /// # #[tokio::main]
    /// # async fn main() -> Result<(), PineconeError>{
    /// let pinecone = PineconeClient::new(None, None, None, None).unwrap();
    ///
    /// // Create an index.
    /// let create_index_response: Result<IndexModel, PineconeError> = pinecone.create_serverless_index(
    ///     "index-name", // Name of the index
    ///     10, // Dimension of the vectors
    ///     Metric::Cosine, // Distance metric
    ///     Cloud::Aws, // Cloud provider
    ///     "us-east-1", // Region
    ///     None // Timeout
    /// ).await;
    ///
    /// # Ok(())
    /// # }
    /// ```
    pub async fn create_serverless_index(
        &self,
        name: &str,
        dimension: i32,
        metric: Metric,
        cloud: Cloud,
        region: &str,
        timeout: Option<i32>,
    ) -> Result<IndexModel, PineconeError> {
        // create request specs
        let create_index_request_spec = CreateIndexRequestSpec {
            serverless: Some(Box::new(ServerlessSpec {
                cloud,
                region: region.to_string(),
            })),
            pod: None,
        };

        let create_index_request = CreateIndexRequest {
            name: name.to_string(),
            dimension,
            metric: Some(metric),
            spec: Some(Box::new(create_index_request_spec)),
        };

        // make openAPI call
        let create_index_response =
            match manage_indexes_api::create_index(&self.openapi_config(), create_index_request)
                .await
            {
                Ok(index) => Ok(index),
                Err(e) => Err(PineconeError::CreateIndexError { openapi_error: e }),
            };

        // check for timeout
        match self.check_timeout(name, timeout).await {
            Ok(_) => create_index_response,
            Err(e) => Err(e),
        }
    }

    /// Creates a pod index.
    ///
    /// ### Arguments
    /// * `name: String` - The name of the index
    /// * `dimension: i32` - The dimension of the index
    /// * `metric: Metric` - The metric to use for the index
    /// * `environment: String` - The environment where the pod index will be deployed. Example: 'us-east1-gcp'
    /// * `pod_type: String` - This value combines pod type and pod size into a single string. This configuration is your main lever for vertical scaling.
    /// * `pods: i32` - The number of pods to deploy. Default: 1
    /// * `replicas: Option<i32>` - The number of replicas to deploy for the pod index. Default: 1
    /// * `shards: Option<i32>` - The number of shards to use. Shards are used to expand the amount of vectors you can store beyond the capacity of a single pod. Default: 1
    /// * `metadata_indexed: Option<Vec<String>>` - The metadata fields to index.
    /// * `source_collection: Option<String>` - The name of the collection to use as the source for the pod index. This configuration is only used when creating a pod index from an existing collection.
    /// * `timeout: Option<i32>` - The number of seconds to wait until index gets ready. If None, wait indefinitely; if >=0, time out after this many seconds; if -1, return immediately and do not wait.
    ///
    /// ### Return
    /// * Returns a `Result<IndexModel, PineconeError>` object.
    ///
    /// ### Example
    /// ```no_run
    /// use pinecone_sdk::pinecone::PineconeClient;
    /// use pinecone_sdk::utils::errors::PineconeError;
    /// use pinecone_sdk::control::{Metric, Cloud, IndexModel};
    ///
    /// # #[tokio::main]
    /// # async fn main() -> Result<(), PineconeError> {
    /// let pinecone = PineconeClient::new(None, None, None, None).unwrap();
    ///
    /// // Create a pod index.
    /// let create_index_response: Result<IndexModel, PineconeError> = pinecone.create_pod_index(
    ///     "index_name", // Name of the index
    ///     10, // Dimension of the index
    ///     Metric::Cosine, // Distance metric
    ///     "us-east-1-aws", // Environment
    ///     "p1.x1", // Pod type
    ///     1, // Number of pods
    ///     Some(1), // Number of replicas
    ///     Some(1), // Number of shards
    ///     Some( // Metadata fields to index
    ///         &vec!["genre",
    ///         "title",
    ///         "imdb_rating"]),
    ///     Some("example-collection"), // Source collection
    ///     Some(10), // Timeout
    /// )
    /// .await;
    /// # Ok(())
    /// # }
    /// ```
    pub async fn create_pod_index(
        &self,
        name: &str,
        dimension: i32,
        metric: Metric,
        environment: &str,
        pod_type: &str,
        pods: i32,
        replicas: Option<i32>,
        shards: Option<i32>,
        metadata_indexed: Option<&[&str]>,
        source_collection: Option<&str>,
        timeout: Option<i32>,
    ) -> Result<IndexModel, PineconeError> {
        // create request specs
        let indexed = metadata_indexed.map(|i| i.iter().map(|s| s.to_string()).collect());

        let pod_spec = PodSpec {
            environment: environment.to_string(),
            replicas,
            shards,
            pod_type: pod_type.to_string(),
            pods,
            metadata_config: Some(Box::new(PodSpecMetadataConfig { indexed })),
            source_collection: source_collection.map(|s| s.to_string()),
        };

        let spec = CreateIndexRequestSpec {
            serverless: None,
            pod: Some(Box::new(pod_spec)),
        };

        let create_index_request = CreateIndexRequest {
            name: name.to_string(),
            dimension,
            metric: Some(metric),
            spec: Some(Box::new(spec)),
        };

        // make openAPI call
        let create_index_response =
            match manage_indexes_api::create_index(&self.openapi_config(), create_index_request)
                .await
            {
                Ok(index) => Ok(index),
                Err(e) => Err(PineconeError::CreateIndexError { openapi_error: e }),
            };

        // check for timeout
        match self.check_timeout(name, timeout).await {
            Ok(_) => create_index_response,
            Err(e) => Err(e),
        }
    }

    // Checks if the index is ready by polling the index status
    async fn check_timeout(&self, name: &str, timeout: Option<i32>) -> Result<(), PineconeError> {
        let mut timeout_val = 150;
        match timeout {
            Some(t) => {
                // if specified timeout
                timeout_val = min(t, 150);
            }
            None => {
                // default, do nothing
            }
        }

        // poll index status
        if timeout_val != -1 {
            while !self.is_ready(name).await && timeout_val >= 0 {
                tokio::time::sleep(Duration::new(5, 0)).await;
                timeout_val -= 5;
            }
            if timeout_val < 0 {
                return Err(PineconeError::TimeoutError);
            }
        }
        Ok(())
    }

    /// Describes an index.
    ///
    /// ### Arguments
    /// * `name: &str` - Name of the index to describe.
    ///
    /// ### Return
    /// * `Result<IndexModel, PineconeError>`
    ///
    /// ### Example
    /// ```no_run
    /// use pinecone_sdk::pinecone::PineconeClient;
    /// use pinecone_sdk::utils::errors::PineconeError;
    /// use pinecone_sdk::control::IndexModel;
    ///
    /// # #[tokio::main]
    /// # async fn main() -> Result<(), PineconeError>{
    /// let pinecone = PineconeClient::new(None, None, None, None).unwrap();
    ///
    /// // Describe an index in the project.
    /// let describe_index_response: Result<IndexModel, PineconeError> = pinecone.describe_index("index-name").await;
    /// # Ok(())
    /// # }
    /// ```
    pub async fn describe_index(&self, name: &str) -> Result<IndexModel, PineconeError> {
        match manage_indexes_api::describe_index(&self.openapi_config(), name).await {
            Ok(index) => Ok(index),
            Err(e) => Err(PineconeError::DescribeIndexError {
                name: name.to_string(),
                openapi_error: e,
            }),
        }
    }

    /// Lists all indexes.
    ///
    /// The results include a description of all indexes in your project, including the
    /// index name, dimension, metric, status, and spec.
    ///
    /// ### Return
    /// * `Result<IndexList, PineconeError>`
    ///
    /// ### Example
    /// ```no_run
    /// use pinecone_sdk::pinecone::PineconeClient;
    /// use pinecone_sdk::utils::errors::PineconeError;
    /// use pinecone_sdk::control::IndexList;
    ///
    /// # #[tokio::main]
    /// # async fn main() -> Result<(), PineconeError>{
    /// let pinecone = PineconeClient::new(None, None, None, None).unwrap();
    ///
    /// // List all indexes in the project.
    /// let index_list_response: Result<IndexList, PineconeError> = pinecone.list_indexes().await;
    /// # Ok(())
    /// # }
    /// ```
    pub async fn list_indexes(&self) -> Result<IndexList, PineconeError> {
        match manage_indexes_api::list_indexes(&self.openapi_config()).await {
            Ok(index_list) => Ok(index_list),
            Err(e) => Err(PineconeError::ListIndexesError { openapi_error: e }),
        }
    }

    /// Configures an index.
    ///
    /// This operation specifies the pod type and number of replicas for an index.
    /// It applies to pod-based indexes only.
    /// Serverless indexes scale automatically based on usage.
    ///
    /// ### Arguments
    /// * name: &str - The name of the index to be configured.
    /// * replicas: i32 - The desired number of replicas, lowest value is 0.
    /// * pod_type: &str - the new pod_type for the index. To learn more about the available pod types, please see [Understanding Indexes](https://docs.pinecone.io/docs/indexes)
    ///
    /// ### Return
    /// * `Result<IndexModel, PineconeError>`
    ///
    /// ### Example
    /// ```no_run
    /// use pinecone_sdk::pinecone::PineconeClient;
    /// use pinecone_sdk::utils::errors::PineconeError;
    ///
    /// # #[tokio::main]
    /// # async fn main() -> Result<(), PineconeError>{
    /// let pinecone = PineconeClient::new(None, None, None, None).unwrap();
    ///
    /// let response = pinecone.configure_index("index-name", 6, "s1").await;
    /// # Ok(())
    /// # }
    /// ```
    pub async fn configure_index(
        &self,
        name: &str,
        replicas: i32,
        pod_type: &str,
    ) -> Result<IndexModel, PineconeError> {
        let configure_index_request = ConfigureIndexRequest::new(ConfigureIndexRequestSpec::new(
            ConfigureIndexRequestSpecPod {
                replicas: Some(replicas),
                pod_type: Some(pod_type.to_string()),
            },
        ));

        match manage_indexes_api::configure_index(
            &self.openapi_config(),
            name,
            configure_index_request,
        )
        .await
        {
            Ok(index) => Ok(index),
            Err(e) => Err(PineconeError::ConfigureIndexError {
                name: name.to_string(),
                openapi_error: e,
            }),
        }
    }

    /// Deletes an index.
    ///
    /// ### Arguments
    /// * name: &str - The name of the index to be deleted.
    ///
    /// ### Return
    /// * Returns a `Result<(), PineconeError>` object.
    ///
    /// ### Example
    /// ```no_run
    /// use pinecone_sdk::pinecone::PineconeClient;
    /// use pinecone_sdk::control::{Cloud, Metric};
    /// use pinecone_sdk::utils::errors::PineconeError;
    ///
    /// # #[tokio::main]
    /// # async fn main() -> Result<(), PineconeError>{
    /// let pinecone = PineconeClient::new(None, None, None, None).unwrap();
    ///
    /// let delete_index_response: Result<(), PineconeError> = pinecone.delete_index("index-name").await;
    /// # Ok(())
    /// # }
    /// ```
    pub async fn delete_index(&self, name: &str) -> Result<(), PineconeError> {
        match manage_indexes_api::delete_index(&self.openapi_config(), name).await {
            Ok(_) => Ok(()),
            Err(e) => Err(PineconeError::DeleteIndexError {
                name: name.to_string(),
                openapi_error: e,
            }),
        }
    }

    /// Creates a collection from an index.
    ///
    /// ### Arguments
    /// * `name: &str` - Name of the collection to create.
    /// * `source: &str` - Name of the index to be used as the source for the collection.
    ///
    /// ### Return
    /// * `Result<CollectionModel, PineconeError>`
    ///
    /// ### Example
    /// ```no_run
    /// use pinecone_sdk::pinecone::PineconeClient;
    /// use pinecone_sdk::utils::errors::PineconeError;
    /// use pinecone_sdk::control::CollectionModel;
    ///
    /// # #[tokio::main]
    /// # async fn main() -> Result<(), PineconeError>{
    /// let pinecone = PineconeClient::new(None, None, None, None).unwrap();
    ///
    /// // Describe an index in the project.
    /// let create_collection_response: Result<CollectionModel, PineconeError> = pinecone.create_collection("collection-name", "index-name").await;
    /// # Ok(())
    /// # }
    /// ```
    pub async fn create_collection(
        &self,
        name: &str,
        source: &str,
    ) -> Result<CollectionModel, PineconeError> {
        let create_collection_request = CreateCollectionRequest {
            name: name.to_string(),
            source: source.to_string(),
        };
        match manage_indexes_api::create_collection(
            &self.openapi_config(),
            create_collection_request,
        )
        .await
        {
            Ok(collection) => Ok(collection),
            Err(e) => Err(PineconeError::CreateCollectionError {
                name: name.to_string(),
                openapi_error: e,
            }),
        }
    }

    /// Lists all collections.
    ///
    /// This operation returns a list of all collections in a project.
    ///
    /// ### Return
    /// * `Result<CollectionList, PineconeError>`
    ///
    /// ### Example
    /// ```no_run
    /// use pinecone_sdk::pinecone::PineconeClient;
    /// use pinecone_sdk::utils::errors::PineconeError;
    ///
    /// # #[tokio::main]
    /// # async fn main() -> Result<(), PineconeError>{
    /// let pinecone = PineconeClient::new(None, None, None, None).unwrap();
    ///
    /// // List all collections in the project.
    /// let collection_list = pinecone.list_collections().await.unwrap();
    /// # Ok(())
    /// # }
    /// ```
    pub async fn list_collections(&self) -> Result<CollectionList, PineconeError> {
        match manage_indexes_api::list_collections(&self.openapi_config()).await {
            Ok(collection_list) => Ok(collection_list),
            Err(e) => Err(PineconeError::ListCollectionsError { openapi_error: e }),
        }
    }

    // Gets ready status of an index
    async fn is_ready(&self, name: &str) -> bool {
        match manage_indexes_api::describe_index(&self.openapi_config(), name).await {
            Ok(index) => index.status.ready,
            Err(_) => false,
        }
    }
}

#[cfg(test)]
mod tests {
    use super::*;
    use mockito::mock;
    use openapi::models::{self, collection_model::Status, IndexList};
    use tokio;

    #[tokio::test]
    async fn test_create_serverless_index() -> Result<(), PineconeError> {
        let _m = mock("POST", "/indexes")
            .with_status(201)
            .with_header("content-type", "application/json")
            .with_body(
                r#"
                {
                    "name": "index_name",
                    "dimension": 10,
                    "metric": "euclidean",
                    "host": "host1",
                    "spec": {
                        "serverless": {
                            "cloud": "aws",
                            "region": "us-east-1"
                        }
                    },
                    "status": {
                        "ready": true,
                        "state": "Initializing"
                    }
                }
            "#,
            )
            .create();

        let pinecone = PineconeClient::new(
            Some("api_key".to_string()),
            Some(mockito::server_url()),
            None,
            None,
        )
        .unwrap();

        let create_index_response = pinecone
            .create_serverless_index(
                "index_name",
                10,
                Metric::Cosine,
                Cloud::Aws,
                "us-east-1",
                Some(-1),
            )
            .await
            .expect("Failed to create serverless index");

        assert_eq!(create_index_response.name, "index_name");
        assert_eq!(create_index_response.dimension, 10);
        assert_eq!(
            create_index_response.metric,
            openapi::models::index_model::Metric::Euclidean
        );

        let spec = create_index_response.spec.serverless.unwrap();
        assert_eq!(spec.cloud, openapi::models::serverless_spec::Cloud::Aws);
        assert_eq!(spec.region, "us-east-1");

        Ok(())
    }

    #[tokio::test]
    async fn test_create_serverless_index_with_timeout() -> Result<(), PineconeError> {
        let _m = mock("POST", "/indexes")
            .with_status(201)
            .with_header("content-type", "application/json")
            .with_body(
                r#"
                {
                    "name": "index_name",
                    "dimension": 10,
                    "metric": "euclidean",
                    "host": "host1",
                    "spec": {
                        "serverless": {
                            "cloud": "aws",
                            "region": "us-east-1"
                        }
                    },
                    "status": {
                        "ready": true,
                        "state": "Initializing"
                    }
                }
            "#,
            )
            .create();

        let pinecone = PineconeClient::new(
            Some("api_key".to_string()),
            Some(mockito::server_url()),
            None,
            None,
        )
        .unwrap();

        let create_index_response = pinecone
            .create_serverless_index(
                "index_name",
                10,
                Metric::Cosine,
                Cloud::Aws,
                "us-east-1",
                Some(1),
            )
            .await
            .expect_err("Expected timeout error");

        assert!(matches!(create_index_response, PineconeError::TimeoutError));

        Ok(())
    }

    #[tokio::test]
    async fn test_create_serverless_index_defaults() -> Result<(), PineconeError> {
        let _m = mock("POST", "/indexes")
            .with_status(201)
            .with_header("content-type", "application/json")
            .with_body(
                r#"
                {
                    "name": "index_name",
                    "dimension": 10,
                    "metric": "cosine",
                    "host": "host1",
                    "spec": {
                        "serverless": {
                            "cloud": "gcp",
                            "region": "us-east-1"
                        }
                    },
                    "status": {
                        "ready": true,
                        "state": "Initializing"
                    }
                }
            "#,
            )
            .create();

        let pinecone = PineconeClient::new(
            Some("api_key".to_string()),
            Some(mockito::server_url()),
            None,
            None,
        )
        .unwrap();

        let create_index_response = pinecone
            .create_serverless_index(
                "index_name",
                10,
                Default::default(),
                Default::default(),
                "us-east-1",
                Some(-1),
            )
            .await
            .expect("Failed to create serverless index");

        assert_eq!(create_index_response.name, "index_name");
        assert_eq!(create_index_response.dimension, 10);
        assert_eq!(
            create_index_response.metric,
            openapi::models::index_model::Metric::Cosine
        );

        let spec = create_index_response.spec.serverless.unwrap();
        assert_eq!(spec.cloud, openapi::models::serverless_spec::Cloud::Gcp);
        assert_eq!(spec.region, "us-east-1");

        Ok(())
    }

    #[tokio::test]
    async fn test_create_serverless_index_server_error() -> Result<(), PineconeError> {
        let _m = mock("POST", "/indexes").with_status(500).create();

        let pinecone = PineconeClient::new(
            Some("api_key".to_string()),
            Some(mockito::server_url()),
            None,
            None,
        )
        .unwrap();

        let create_index_response = pinecone
            .create_serverless_index("index_name", 10, Metric::Cosine, Cloud::Aws, "us-east-1")
            .await
            .expect_err("Expected create_index to return an error");

        assert!(matches!(create_index_response, PineconeError::CreateIndexError{..}));

        Ok(())
    }

    #[tokio::test]
    async fn test_describe_index() -> Result<(), PineconeError> {
        let _m = mock("GET", "/indexes/serverless-index")
            .with_status(200)
            .with_header("content-type", "application/json")
            .with_body(
                r#"
                {
                    "name": "serverless-index",
                    "metric": "cosine",
                    "dimension": 1536,
                    "status": {
                       "ready": true,
                       "state": "Ready"
                    },
                    "host": "serverless-index-4zo0ijk.svc.us-east1-aws.pinecone.io",
                    "spec": {
                       "serverless": {
                          "region": "us-east-1",
                          "cloud": "aws"
                        }
                    }
                }
            "#,
            )
            .create();

        // Construct Pinecone instance with the mock server URL
        let api_key = "test_api_key".to_string();
        let pinecone = PineconeClient::new(Some(api_key), Some(mockito::server_url()), None, None)
            .expect("Failed to create Pinecone instance");

        // Call describe_index and verify the result
        let index = pinecone
            .describe_index("serverless-index")
            .await
            .expect("Failed to describe index");

        let expected = IndexModel {
            name: "serverless-index".to_string(),
            metric: openapi::models::index_model::Metric::Cosine,
            dimension: 1536,
            status: Box::new(openapi::models::IndexModelStatus {
                ready: true,
                state: openapi::models::index_model_status::State::Ready,
            }),
            host: "serverless-index-4zo0ijk.svc.us-east1-aws.pinecone.io".to_string(),
            spec: Box::new(models::IndexModelSpec {
                serverless: Some(Box::new(models::ServerlessSpec {
                    cloud: openapi::models::serverless_spec::Cloud::Aws,
                    region: "us-east-1".to_string(),
                })),
                pod: None,
            }),
        };
        assert_eq!(index, expected);

        Ok(())
    }

    #[tokio::test]
    async fn test_describe_index_invalid_name() -> Result<(), PineconeError> {
        let _m = mock("GET", "/indexes/invalid-index")
            .with_status(404)
            .with_header("content-type", "application/json")
            .with_body(
                r#"
                {
                    "error": "Index not found"
                }
            "#,
            )
            .create();

        let pinecone = PineconeClient::new(
            Some("api_key".to_string()),
            Some(mockito::server_url()),
            None,
            None,
        )
        .unwrap();

        let describe_index_response = pinecone
            .describe_index("invalid-index")
            .await
            .expect_err("Expected describe_index to return an error");

        assert!(matches!(describe_index_response, PineconeError::DescribeIndexError{..}));

        Ok(())
    }

    #[tokio::test]
    async fn test_describe_index_server_error() -> Result<(), PineconeError> {
        let _m = mock("GET", "/indexes/serverless-index")
            .with_status(500)
            .create();

        let pinecone = PineconeClient::new(
            Some("api_key".to_string()),
            Some(mockito::server_url()),
            None,
            None,
        )
        .unwrap();

        let describe_index_response = pinecone
            .describe_index("serverless-index")
            .await
            .expect_err("Expected describe_index to return an error");

        assert!(matches!(describe_index_response, PineconeError::DescribeIndexError{..}));

        Ok(())
    }

    #[tokio::test]
    async fn test_list_indexes() -> Result<(), PineconeError> {
        let _m = mock("GET", "/indexes")
            .with_status(200)
            .with_header("content-type", "application/json")
            .with_body(
                r#"
                {
                    "indexes": [
                        {
                            "name": "index1",
                            "dimension": 1536,
                            "metric": "cosine",
                            "host": "host1",
                            "spec": {},
                            "status": {
                                "ready": false,
                                "state": "Initializing"
                            }
                        },
                        {
                            "name": "index2",
                            "dimension": 1536,
                            "metric": "cosine",
                            "host": "host2",
                            "spec": {},
                            "status": {
                                "ready": false,
                                "state": "Initializing"
                            }
                        }
                    ]
                }
            "#,
            )
            .create();

        // Construct Pinecone instance with the mock server URL
        let api_key = "test_api_key".to_string();
        let pinecone = PineconeClient::new(Some(api_key), Some(mockito::server_url()), None, None)
            .expect("Failed to create Pinecone instance");

        // Call list_indexes and verify the result
        let index_list = pinecone
            .list_indexes()
            .await
            .expect("Failed to list indexes");

        let expected = IndexList {
            // name: String, dimension: i32, metric: Metric, host: String, spec: models::IndexModelSpec, status: models::IndexModelStatus)
            indexes: Some(vec![
                IndexModel::new(
                    "index1".to_string(),
                    1536,
                    openapi::models::index_model::Metric::Cosine,
                    "host1".to_string(),
                    models::IndexModelSpec::default(),
                    models::IndexModelStatus::default(),
                ),
                IndexModel::new(
                    "index2".to_string(),
                    1536,
                    openapi::models::index_model::Metric::Cosine,
                    "host2".to_string(),
                    models::IndexModelSpec::default(),
                    models::IndexModelStatus::default(),
                ),
            ]),
        };
        assert_eq!(index_list, expected);

        Ok(())
    }

    #[tokio::test]
    async fn test_list_indexes_server_error() -> Result<(), PineconeError> {
        let _m = mock("GET", "/indexes").with_status(500).create();

        let pinecone = PineconeClient::new(
            Some("api_key".to_string()),
            Some(mockito::server_url()),
            None,
            None,
        )
        .unwrap();

        let list_indexes_response = pinecone
            .list_indexes()
            .await
            .expect_err("Expected list_indexes to return an error");

        assert!(matches!(list_indexes_response, PineconeError::ListIndexesError{..}));

        Ok(())
    }

    #[tokio::test]
    async fn test_create_pod_index() -> Result<(), PineconeError> {
        let _m = mock("POST", "/indexes")
            .with_status(201)
            .with_header("content-type", "application/json")
            .with_body(
                r#"
                {
                    "name": "index-name",
                    "dimension": 1536,
                    "metric": "euclidean",
                    "host": "semantic-search-c01b5b5.svc.us-west1-gcp.pinecone.io",
                    "spec": {
                      "pod": {
                        "environment": "us-east-1-aws",
                        "replicas": 1,
                        "shards": 1,
                        "pod_type": "p1.x1",
                        "pods": 1,
                        "metadata_config": {
                          "indexed": [
                            "genre",
                            "title",
                            "imdb_rating"
                          ]
                        }
                      }
                    },
                    "status": {
                      "ready": true,
                      "state": "ScalingUpPodSize"
                    }
                  }
                  "#,
            )
            .create();

        let pinecone = PineconeClient::new(
            Some("api_key".to_string()),
            Some(mockito::server_url()),
            None,
            None,
        )
        .unwrap();
        let create_index_response = pinecone
            .create_pod_index(
                "index-name",
                1536,
                Metric::Euclidean,
                "us-east-1-aws",
                "p1.x1",
                1,
                Some(1),
                Some(1),
                Some(&vec!["genre", "title", "imdb_rating"]),
                Some("example-collection"),
                Some(-1),
            )
            .await
            .expect("Failed to create pod index");

        assert_eq!(create_index_response.name, "index-name");
        assert_eq!(create_index_response.dimension, 1536);
        assert_eq!(
            create_index_response.metric,
            openapi::models::index_model::Metric::Euclidean
        );

        let pod_spec = create_index_response.spec.pod.as_ref().unwrap();
        assert_eq!(pod_spec.environment, "us-east-1-aws");
        assert_eq!(pod_spec.pod_type, "p1.x1");
        assert_eq!(
            pod_spec.metadata_config.as_ref().unwrap().indexed,
            Some(vec![
                "genre".to_string(),
                "title".to_string(),
                "imdb_rating".to_string()
            ])
        );
        assert_eq!(pod_spec.pods, 1);
        assert_eq!(pod_spec.replicas, Some(1));
        assert_eq!(pod_spec.shards, Some(1));

        Ok(())
    }

    #[tokio::test]
    async fn test_create_pod_index_with_timeout() -> Result<(), PineconeError> {
        let _m = mock("POST", "/indexes")
            .with_status(201)
            .with_header("content-type", "application/json")
            .with_body(
                r#"
                {
                    "name": "index-name",
                    "dimension": 1536,
                    "metric": "euclidean",
                    "host": "semantic-search-c01b5b5.svc.us-west1-gcp.pinecone.io",
                    "spec": {
                      "pod": {
                        "environment": "us-east-1-aws",
                        "replicas": 1,
                        "shards": 1,
                        "pod_type": "p1.x1",
                        "pods": 1,
                        "metadata_config": {
                          "indexed": [
                            "genre",
                            "title",
                            "imdb_rating"
                          ]
                        }
                      }
                    },
                    "status": {
                      "ready": true,
                      "state": "ScalingUpPodSize"
                    }
                  }
                  "#,
            )
            .create();

        let pinecone = PineconeClient::new(
            Some("api_key".to_string()),
            Some(mockito::server_url()),
            None,
            None,
        )
        .unwrap();

        let create_index_response = pinecone
            .create_pod_index(
                "index-name",
                1536,
                Metric::Euclidean,
                "us-east-1-aws",
                "p1.x1",
                1,
                Some(1),
                Some(1),
                Some(&vec!["genre", "title", "imdb_rating"]),
                Some("example-collection"),
                Some(1),
            )
            .await
            .expect_err("Expected timeout error");

        assert!(matches!(create_index_response, PineconeError::TimeoutError));

        Ok(())
    }

    #[tokio::test]
    async fn test_create_pod_index_with_defaults() -> Result<(), PineconeError> {
        let _m = mock("POST", "/indexes")
            .with_status(201)
            .with_header("content-type", "application/json")
            .with_body(
                r#"
                {
                    "name": "test-index",
                    "dimension": 1536,
                    "metric": "cosine",
                    "host": "semantic-search-c01b5b5.svc.us-west1-gcp.pinecone.io",
                    "spec": {
                        "pod": {
                        "environment": "us-east-1-aws",
                        "metadata_config": {},
                        "pod_type": "p1.x1",
                        "pods": 1,
                        "replicas": 1,
                        "shards": 1
                        }
                    },
                    "status": {
                        "ready": true,
                        "state": "ScalingUpPodSize"
                    }
                }
            "#,
            )
            .create();

        let pinecone = PineconeClient::new(
            Some("api_key".to_string()),
            Some(mockito::server_url()),
            None,
            None,
        )
        .unwrap();

        let create_index_response = pinecone
            .create_pod_index(
                "test-index",
                1536,
                Default::default(),
                "us-east-1-aws",
                "p1.x1",
                1,
                None,
                None,
                None,
                None,
                Some(-1),
            )
            .await
            .expect("Failed to create pod index");

        assert_eq!(create_index_response.name, "test-index");
        assert_eq!(create_index_response.dimension, 1536);
        assert_eq!(
            create_index_response.metric,
            openapi::models::index_model::Metric::Cosine
        );

        let pod_spec = create_index_response.spec.pod.as_ref().unwrap();
        assert_eq!(pod_spec.environment, "us-east-1-aws");
        assert_eq!(pod_spec.pod_type, "p1.x1");
        assert_eq!(pod_spec.metadata_config.as_ref().unwrap().indexed, None);
        assert_eq!(pod_spec.pods, 1);
        assert_eq!(pod_spec.replicas, Some(1));
        assert_eq!(pod_spec.shards, Some(1));

        Ok(())
    }

    #[tokio::test]
    async fn test_create_pod_index_invalid_environment() -> Result<(), PineconeError> {
        let _m = mock("POST", "/indexes")
            .with_status(400)
            .with_header("content-type", "application/json")
            .create();

        let pinecone = PineconeClient::new(
            Some("api_key".to_string()),
            Some(mockito::server_url()),
            None,
            None,
        )
        .unwrap();

        let create_index_response = pinecone
            .create_pod_index(
                "test-index",
                1536,
                Metric::Euclidean,
                "invalid-environment",
                "p1.x1",
                1,
                Some(1),
                Some(1),
                Some(&vec!["genre", "title", "imdb_rating"]),
                Some("example-collection"),
                Some(-1),
            )
            .await
            .expect_err("Expected create_pod_index to return an error");

        assert!(matches!(
            create_index_response,
            PineconeError::CreateIndexError { .. }
        ));

        Ok(())
    }

    #[tokio::test]
    async fn test_create_pod_index_invalid_pod_type() -> Result<(), PineconeError> {
        let _m = mock("POST", "/indexes")
            .with_status(400)
            .with_header("content-type", "application/json")
            .create();

        let pinecone = PineconeClient::new(
            Some("api_key".to_string()),
            Some(mockito::server_url()),
            None,
            None,
        )
        .unwrap();

        let create_index_response = pinecone
            .create_pod_index(
                "test-index",
                1536,
                Metric::Euclidean,
                "us-east-1-aws",
                "invalid-pod-type",
                1,
                Some(1),
                Some(1),
                Some(&vec!["genre", "title", "imdb_rating"]),
                Some("example-collection"),
                Some(-1),
            )
            .await
            .expect_err("Expected create_pod_index to return an error");

        assert!(matches!(
            create_index_response,
            PineconeError::CreateIndexError { .. }
        ));

        Ok(())
    }

    #[tokio::test]
<<<<<<< HEAD
    async fn test_check_timeout_negative_timeout() -> Result<(), PineconeError> {
        let pinecone = PineconeClient::new(None, None, None, None).unwrap();
        let result = pinecone
            .check_timeout("test-index", Some(-5))
            .await
            .expect_err("Expected timeout error");
        assert!(matches!(result, PineconeError::TimeoutError));
        Ok(())
    }

    #[tokio::test]
    async fn test_describe_index() -> Result<(), PineconeError> {
        // Create a mock server
        let _m = mock("GET", "/indexes/serverless-index")
            .with_status(200)
            .with_header("content-type", "application/json")
            .with_body(
                r#"
                {
                    "name": "serverless-index",
                    "metric": "cosine",
                    "dimension": 1536,
                    "status": {
                       "ready": true,
                       "state": "Ready"
                    },
                    "host": "serverless-index-4zo0ijk.svc.us-east1-aws.pinecone.io",
                    "spec": {
                       "serverless": {
                          "region": "us-east-1",
                          "cloud": "aws"
                        }
                    }
                }
            "#,
            )
            .create();

        // Construct Pinecone instance with the mock server URL
        let api_key = "test_api_key".to_string();
        let pinecone = PineconeClient::new(Some(api_key), Some(mockito::server_url()), None, None)
            .expect("Failed to create Pinecone instance");

        // Call describe_index and verify the result
        let index = pinecone
            .describe_index("serverless-index")
            .await
            .expect("Failed to describe index");

        let expected = IndexModel {
            name: "serverless-index".to_string(),
            metric: openapi::models::index_model::Metric::Cosine,
            dimension: 1536,
            status: Box::new(openapi::models::IndexModelStatus {
                ready: true,
                state: openapi::models::index_model_status::State::Ready,
            }),
            host: "serverless-index-4zo0ijk.svc.us-east1-aws.pinecone.io".to_string(),
            spec: Box::new(models::IndexModelSpec {
                serverless: Some(Box::new(models::ServerlessSpec {
                    cloud: openapi::models::serverless_spec::Cloud::Aws,
                    region: "us-east-1".to_string(),
                })),
                pod: None,
            }),
        };
        assert_eq!(index, expected);

        Ok(())
    }

    #[tokio::test]
    async fn test_list_indexes() -> Result<(), PineconeError> {
        // Create a mock server
        let _m = mock("GET", "/indexes")
            .with_status(200)
            .with_header("content-type", "application/json")
            .with_body(
                r#"
                {
                    "indexes": [
                        {
                            "name": "index1",
                            "dimension": 1536,
                            "metric": "cosine",
                            "host": "host1",
                            "spec": {},
                            "status": {
                                "ready": false,
                                "state": "Initializing"
                            }
                        },
                        {
                            "name": "index2",
                            "dimension": 1536,
                            "metric": "cosine",
                            "host": "host2",
                            "spec": {},
                            "status": {
                                "ready": false,
                                "state": "Initializing"
                            }
                        }
                    ]
                }
            "#,
            )
            .create();

        // Construct Pinecone instance with the mock server URL
        let api_key = "test_api_key".to_string();
        let pinecone = PineconeClient::new(Some(api_key), Some(mockito::server_url()), None, None)
            .expect("Failed to create Pinecone instance");

        // Call list_indexes and verify the result
        let index_list = pinecone
            .list_indexes()
            .await
            .expect("Failed to list indexes");

        let expected = IndexList {
            // name: String, dimension: i32, metric: Metric, host: String, spec: models::IndexModelSpec, status: models::IndexModelStatus)
            indexes: Some(vec![
                IndexModel::new(
                    "index1".to_string(),
                    1536,
                    openapi::models::index_model::Metric::Cosine,
                    "host1".to_string(),
                    models::IndexModelSpec::default(),
                    models::IndexModelStatus::default(),
                ),
                IndexModel::new(
                    "index2".to_string(),
                    1536,
                    openapi::models::index_model::Metric::Cosine,
                    "host2".to_string(),
                    models::IndexModelSpec::default(),
                    models::IndexModelStatus::default(),
                ),
            ]),
        };
        assert_eq!(index_list, expected);

        Ok(())
    }

    #[tokio::test]
=======
>>>>>>> 342b15f9
    async fn test_configure_index() -> Result<(), PineconeError> {
        let _m = mock("PATCH", "/indexes/index-name")
            .with_status(202)
            .with_header("content-type", "application/json")
            .with_body(
                r#"
                {
                    "name": "index-name",
                    "dimension": 1536,
                    "metric": "cosine",
                    "host": "semantic-search-c01b5b5.svc.us-west1-gcp.pinecone.io",
                    "spec": {
                      "pod": {
                        "environment": "us-east-1-aws",
                        "replicas": 6,
                        "shards": 1,
                        "pod_type": "p1.x1",
                        "pods": 1,
                        "metadata_config": {
                          "indexed": [
                            "genre",
                            "title",
                            "imdb_rating"
                          ]
                        }
                      }
                    },
                    "status": {
                      "ready": true,
                      "state": "ScalingUpPodSize"
                    }
                  }
            "#,
            )
            .create();

        let pinecone = PineconeClient::new(
            Some("api_key".to_string()),
            Some(mockito::server_url()),
            None,
            None,
        )
        .unwrap();

        let configure_index_response = pinecone
            .configure_index("index-name", 6, "p1.x1")
            .await
            .expect("Failed to configure index");

        assert_eq!(configure_index_response.name, "index-name");

        let spec = configure_index_response.spec.pod.unwrap();
        assert_eq!(spec.replicas.unwrap(), 6);
        assert_eq!(spec.pod_type.as_str(), "p1.x1");

        Ok(())
    }

    #[tokio::test]
    async fn test_delete_index() -> Result<(), PineconeError> {
        let _m = mock("DELETE", "/indexes/index_name")
            .with_status(204)
            .create();

        let pinecone = PineconeClient::new(
            Some("api_key".to_string()),
            Some(mockito::server_url()),
            None,
            None,
        );

        let delete_index_request = pinecone.unwrap().delete_index("index_name").await;
        assert!(delete_index_request.is_ok());

        Ok(())
    }

    #[tokio::test]
    async fn test_delete_index_invalid_name() -> Result<(), PineconeError> {
        let _m = mock("DELETE", "/indexes/invalid-index")
            .with_status(404)
            .with_header("content-type", "application/json")
            .with_body(
                r#"
                {
                    "error": "Index not found"
                }
            "#,
            )
            .create();

        let pinecone = PineconeClient::new(
            Some("api_key".to_string()),
            Some(mockito::server_url()),
            None,
            None,
        )
        .unwrap();

        let delete_index_response = pinecone
            .delete_index("invalid-index")
            .await
            .expect_err("Expected delete_index to return an error");

        assert!(matches!(delete_index_response, PineconeError::DeleteIndexError{..}));

        Ok(())
    }

    #[tokio::test]
    async fn test_delete_index_server_error() -> Result<(), PineconeError> {
        let _m = mock("DELETE", "/indexes/index_name")
            .with_status(500)
            .create();

        let pinecone = PineconeClient::new(
            Some("api_key".to_string()),
            Some(mockito::server_url()),
            None,
            None,
        )
        .unwrap();

        let delete_index_response = pinecone
            .delete_index("invalid-index")
            .await
            .expect_err("Expected delete_index to return an error");

        assert!(matches!(delete_index_response, PineconeError::DeleteIndexError{..}));

        Ok(())
    }

    #[tokio::test]
    async fn test_create_collection() -> Result<(), PineconeError> {
        let _m = mock("POST", "/collections")
            .with_status(201)
            .with_header("content-type", "application/json")
            .with_body(
                r#"
                {
                    "name": "example-collection",
                    "size": 10000000,
                    "status": "Initializing",
                    "dimension": 1536,
                    "vector_count": 120000,
                    "environment": "us-east1-gcp"
                }
            "#,
            )
            .create();

        // Construct Pinecone instance with the mock server URL
        let api_key = "test_api_key".to_string();
        let pinecone = PineconeClient::new(Some(api_key), Some(mockito::server_url()), None, None)
            .expect("Failed to create Pinecone instance");

        // Call create_collection and verify the result
        let collection = pinecone
            .create_collection("collection1", "index1")
            .await
            .expect("Failed to create collection");

        let expected = CollectionModel {
            name: "example-collection".to_string(),
            size: Some(10000000),
            status: Status::Initializing,
            dimension: Some(1536),
            vector_count: Some(120000),
            environment: "us-east1-gcp".to_string(),
        };
        assert_eq!(collection, expected);

        Ok(())
    }

    #[tokio::test]
    async fn test_list_collections() -> Result<(), PineconeError> {
        let _m = mock("GET", "/collections")
            .with_status(200)
            .with_header("content-type", "application/json")
            .with_body(
                r#"
                {
                    "collections": [
                      {
                        "name": "small-collection",
                        "size": 3126700,
                        "status": "Ready",
                        "dimension": 3,
                        "vector_count": 99,
                        "environment": "us-east1-gcp"
                      },
                      {
                        "name": "small-collection-new",
                        "size": 3126700,
                        "status": "Initializing",
                        "dimension": 3,
                        "vector_count": 99,
                        "environment": "us-east1-gcp"
                      },
                      {
                        "name": "big-collection",
                        "size": 160087040000000,
                        "status": "Ready",
                        "dimension": 1536,
                        "vector_count": 10000000,
                        "environment": "us-east1-gcp"
                      }
                    ]
                  }
            "#,
            )
            .create();

        // Construct Pinecone instance with the mock server URL
        let api_key = "test_api_key".to_string();
        let pinecone = PineconeClient::new(Some(api_key), Some(mockito::server_url()), None, None)
            .expect("Failed to create Pinecone instance");

        // Call list_collections and verify the result
        let collection_list = pinecone
            .list_collections()
            .await
            .expect("Failed to list collections");

        let expected = CollectionList {
            // name: String, dimension: i32, metric: Metric, host: String, spec: models::IndexModelSpec, status: models::IndexModelStatus)
            collections: Some(vec![
                CollectionModel {
                    name: "small-collection".to_string(),
                    size: Some(3126700),
                    status: Status::Ready,
                    dimension: Some(3),
                    vector_count: Some(99),
                    environment: "us-east1-gcp".to_string(),
                },
                CollectionModel {
                    name: "small-collection-new".to_string(),
                    size: Some(3126700),
                    status: Status::Initializing,
                    dimension: Some(3),
                    vector_count: Some(99),
                    environment: "us-east1-gcp".to_string(),
                },
                CollectionModel {
                    name: "big-collection".to_string(),
                    size: Some(160087040000000),
                    status: Status::Ready,
                    dimension: Some(1536),
                    vector_count: Some(10000000),
                    environment: "us-east1-gcp".to_string(),
                },
            ]),
        };
        assert_eq!(collection_list, expected);

        Ok(())
    }

    #[tokio::test]
    async fn test_create_collection_invalid_name() -> Result<(), PineconeError> {
        let _m = mock("POST", "/collections")
            .with_status(404)
            .with_header("content-type", "application/json")
            .with_body(
                r#"
                {
                    "error": "Index not found"
                }
            "#,
            )
            .create();

        let pinecone = PineconeClient::new(
            Some("api_key".to_string()),
            Some(mockito::server_url()),
            None,
            None,
        )
        .unwrap();

        let create_collection_response = pinecone
            .create_collection("invalid_collection", "valid-index")
            .await
            .expect_err("Expected create_collection to return an error");

        assert!(matches!(create_collection_response, PineconeError::CreateCollectionError{..}));

        Ok(())
    }

    #[tokio::test]
    async fn test_create_collection_server_error() -> Result<(), PineconeError> {
        let _m = mock("POST", "/collections")
            .with_status(500)
            .create();

        let pinecone = PineconeClient::new(
            Some("api_key".to_string()),
            Some(mockito::server_url()),
            None,
            None,
        )
        .unwrap();

        let create_collection_response = pinecone
            .create_collection("collection-name", "index1")
            .await
            .expect_err("Expected create_collection to return an error");

        assert!(matches!(create_collection_response, PineconeError::CreateCollectionError{..}));

        Ok(())
    }
}<|MERGE_RESOLUTION|>--- conflicted
+++ resolved
@@ -649,7 +649,7 @@
         .unwrap();
 
         let create_index_response = pinecone
-            .create_serverless_index("index_name", 10, Metric::Cosine, Cloud::Aws, "us-east-1")
+            .create_serverless_index("index_name", 10, Metric::Cosine, Cloud::Aws, "us-east-1", Some(-1))
             .await
             .expect_err("Expected create_index to return an error");
 
@@ -1178,7 +1178,6 @@
     }
 
     #[tokio::test]
-<<<<<<< HEAD
     async fn test_check_timeout_negative_timeout() -> Result<(), PineconeError> {
         let pinecone = PineconeClient::new(None, None, None, None).unwrap();
         let result = pinecone
@@ -1190,144 +1189,6 @@
     }
 
     #[tokio::test]
-    async fn test_describe_index() -> Result<(), PineconeError> {
-        // Create a mock server
-        let _m = mock("GET", "/indexes/serverless-index")
-            .with_status(200)
-            .with_header("content-type", "application/json")
-            .with_body(
-                r#"
-                {
-                    "name": "serverless-index",
-                    "metric": "cosine",
-                    "dimension": 1536,
-                    "status": {
-                       "ready": true,
-                       "state": "Ready"
-                    },
-                    "host": "serverless-index-4zo0ijk.svc.us-east1-aws.pinecone.io",
-                    "spec": {
-                       "serverless": {
-                          "region": "us-east-1",
-                          "cloud": "aws"
-                        }
-                    }
-                }
-            "#,
-            )
-            .create();
-
-        // Construct Pinecone instance with the mock server URL
-        let api_key = "test_api_key".to_string();
-        let pinecone = PineconeClient::new(Some(api_key), Some(mockito::server_url()), None, None)
-            .expect("Failed to create Pinecone instance");
-
-        // Call describe_index and verify the result
-        let index = pinecone
-            .describe_index("serverless-index")
-            .await
-            .expect("Failed to describe index");
-
-        let expected = IndexModel {
-            name: "serverless-index".to_string(),
-            metric: openapi::models::index_model::Metric::Cosine,
-            dimension: 1536,
-            status: Box::new(openapi::models::IndexModelStatus {
-                ready: true,
-                state: openapi::models::index_model_status::State::Ready,
-            }),
-            host: "serverless-index-4zo0ijk.svc.us-east1-aws.pinecone.io".to_string(),
-            spec: Box::new(models::IndexModelSpec {
-                serverless: Some(Box::new(models::ServerlessSpec {
-                    cloud: openapi::models::serverless_spec::Cloud::Aws,
-                    region: "us-east-1".to_string(),
-                })),
-                pod: None,
-            }),
-        };
-        assert_eq!(index, expected);
-
-        Ok(())
-    }
-
-    #[tokio::test]
-    async fn test_list_indexes() -> Result<(), PineconeError> {
-        // Create a mock server
-        let _m = mock("GET", "/indexes")
-            .with_status(200)
-            .with_header("content-type", "application/json")
-            .with_body(
-                r#"
-                {
-                    "indexes": [
-                        {
-                            "name": "index1",
-                            "dimension": 1536,
-                            "metric": "cosine",
-                            "host": "host1",
-                            "spec": {},
-                            "status": {
-                                "ready": false,
-                                "state": "Initializing"
-                            }
-                        },
-                        {
-                            "name": "index2",
-                            "dimension": 1536,
-                            "metric": "cosine",
-                            "host": "host2",
-                            "spec": {},
-                            "status": {
-                                "ready": false,
-                                "state": "Initializing"
-                            }
-                        }
-                    ]
-                }
-            "#,
-            )
-            .create();
-
-        // Construct Pinecone instance with the mock server URL
-        let api_key = "test_api_key".to_string();
-        let pinecone = PineconeClient::new(Some(api_key), Some(mockito::server_url()), None, None)
-            .expect("Failed to create Pinecone instance");
-
-        // Call list_indexes and verify the result
-        let index_list = pinecone
-            .list_indexes()
-            .await
-            .expect("Failed to list indexes");
-
-        let expected = IndexList {
-            // name: String, dimension: i32, metric: Metric, host: String, spec: models::IndexModelSpec, status: models::IndexModelStatus)
-            indexes: Some(vec![
-                IndexModel::new(
-                    "index1".to_string(),
-                    1536,
-                    openapi::models::index_model::Metric::Cosine,
-                    "host1".to_string(),
-                    models::IndexModelSpec::default(),
-                    models::IndexModelStatus::default(),
-                ),
-                IndexModel::new(
-                    "index2".to_string(),
-                    1536,
-                    openapi::models::index_model::Metric::Cosine,
-                    "host2".to_string(),
-                    models::IndexModelSpec::default(),
-                    models::IndexModelStatus::default(),
-                ),
-            ]),
-        };
-        assert_eq!(index_list, expected);
-
-        Ok(())
-    }
-
-    #[tokio::test]
-=======
->>>>>>> 342b15f9
     async fn test_configure_index() -> Result<(), PineconeError> {
         let _m = mock("PATCH", "/indexes/index-name")
             .with_status(202)
