use crate::pinecone::PineconeClient;
use crate::utils::errors::PineconeError;
use openapi::apis::manage_indexes_api;

pub use openapi::models::create_index_request::Metric;
pub use openapi::models::serverless_spec::Cloud;
pub use openapi::models::{
    CollectionList, CollectionModel, ConfigureIndexRequest, ConfigureIndexRequestSpec,
    ConfigureIndexRequestSpecPod, CreateCollectionRequest, CreateIndexRequest, IndexList,
    IndexModel, IndexSpec, PodSpec, PodSpecMetadataConfig, ServerlessSpec,
};

impl PineconeClient {
    /// Creates a serverless index.
    ///
    /// ### Arguments
    /// * `name: &str` - Name of the index to create.
    /// * `dimension: i32` - Dimension of the vectors to be inserted in the index.
    /// * `metric: Metric` - The distance metric to be used for similarity search.
    /// * `cloud: Cloud` - The public cloud where you would like your index hosted.
    /// * `region: &str` - The region where you would like your index to be created.
    ///
    /// ### Return
    /// * `Result<IndexModel, PineconeError>`
    ///
    /// ### Example
    /// ```no_run
    /// use pinecone_sdk::pinecone::PineconeClient;
    /// use pinecone_sdk::utils::errors::PineconeError;
    /// use pinecone_sdk::control::{Metric, Cloud, IndexModel};
    ///
    /// # #[tokio::main]
    /// # async fn main() -> Result<(), PineconeError>{
    /// let pinecone = PineconeClient::new(None, None, None, None).unwrap();
    ///
    /// // Create an index.
    /// let create_index_response: Result<IndexModel, PineconeError> = pinecone.create_serverless_index(
    ///     "index-name", // Name of the index
    ///     10, // Dimension of the vectors
    ///     Metric::Cosine, // Distance metric
    ///     Cloud::Aws, // Cloud provider
    ///     "us-east-1" // Region
    /// ).await;
    ///
    /// # Ok(())
    /// # }
    /// ```
    pub async fn create_serverless_index(
        &self,
        name: &str,
        dimension: i32,
        metric: Metric,
        cloud: Cloud,
        region: &str,
    ) -> Result<IndexModel, PineconeError> {
        // create request specs
        let create_index_request_spec = IndexSpec {
            serverless: Some(Box::new(ServerlessSpec {
                cloud,
                region: region.to_string(),
            })),
            pod: None,
        };

        let create_index_request = CreateIndexRequest {
            name: name.to_string(),
            dimension,
            metric: Some(metric),
            spec: Some(Box::new(create_index_request_spec)),
        };

        match manage_indexes_api::create_index(&self.openapi_config(), create_index_request).await {
            Ok(index) => Ok(index),
            Err(e) => Err(PineconeError::CreateIndexError { openapi_error: e }),
        }
    }

    /// Creates a pod index.
    ///
    /// ### Arguments
    /// * `name: String` - The name of the index
    /// * `dimension: i32` - The dimension of the index
    /// * `metric: Metric` - The metric to use for the index
    /// * `environment: String` - The environment where the pod index will be deployed. Example: 'us-east1-gcp'
    /// * `pod_type: String` - This value combines pod type and pod size into a single string. This configuration is your main lever for vertical scaling.
    /// * `pods: i32` - The number of pods to deploy. Default: 1
    /// * `replicas: Option<i32>` - The number of replicas to deploy for the pod index. Default: 1
    /// * `shards: Option<i32>` - The number of shards to use. Shards are used to expand the amount of vectors you can store beyond the capacity of a single pod. Default: 1
    /// * `metadata_indexed: Option<Vec<String>>` - The metadata fields to index.
    /// * `source_collection: Option<String>` - The name of the collection to use as the source for the pod index. This configuration is only used when creating a pod index from an existing collection.
    ///
    /// ### Return
    /// * Returns a `Result<IndexModel, PineconeError>` object.
    ///
    /// ### Example
    /// ```no_run
    /// use pinecone_sdk::pinecone::PineconeClient;
    /// use pinecone_sdk::utils::errors::PineconeError;
    /// use pinecone_sdk::control::{Metric, Cloud, IndexModel};
    ///
    /// # #[tokio::main]
    /// # async fn main() -> Result<(), PineconeError> {
    /// let pinecone = PineconeClient::new(None, None, None, None).unwrap();
    ///
    /// // Create a pod index.
    /// let create_index_response: Result<IndexModel, PineconeError> = pinecone.create_pod_index(
    ///     "index_name", // Name of the index
    ///     10, // Dimension of the index
    ///     Metric::Cosine, // Distance metric
    ///     "us-east-1-aws", // Environment
    ///     "p1.x1", // Pod type
    ///     1, // Number of pods
    ///     Some(1), // Number of replicas
    ///     Some(1), // Number of shards
    ///     Some( // Metadata fields to index
    ///         &vec!["genre",
    ///         "title",
    ///         "imdb_rating"]),
    ///     Some("example-collection"), // Source collection
    /// )
    /// .await;
    /// # Ok(())
    /// # }
    /// ```
    pub async fn create_pod_index(
        &self,
        name: &str,
        dimension: i32,
        metric: Metric,
        environment: &str,
        pod_type: &str,
        pods: i32,
        replicas: Option<i32>,
        shards: Option<i32>,
        metadata_indexed: Option<&[&str]>,
        source_collection: Option<&str>,
    ) -> Result<IndexModel, PineconeError> {
        let indexed = metadata_indexed.map(|i| i.iter().map(|s| s.to_string()).collect());

        let pod_spec = PodSpec {
            environment: environment.to_string(),
            replicas,
            shards,
            pod_type: pod_type.to_string(),
            pods,
            metadata_config: Some(Box::new(PodSpecMetadataConfig { indexed })),
            source_collection: source_collection.map(|s| s.to_string()),
        };

        let spec = IndexSpec {
            serverless: None,
            pod: Some(Box::new(pod_spec)),
        };

        let create_index_request = CreateIndexRequest {
            name: name.to_string(),
            dimension,
            metric: Some(metric),
            spec: Some(Box::new(spec)),
        };

        match manage_indexes_api::create_index(&self.openapi_config(), create_index_request).await {
            Ok(index) => Ok(index),
            Err(e) => Err(PineconeError::CreateIndexError { openapi_error: e }),
        }
    }

    /// Describes an index.
    ///
    /// ### Arguments
    /// * `name: &str` - Name of the index to describe.
    ///
    /// ### Return
    /// * `Result<IndexModel, PineconeError>`
    ///
    /// ### Example
    /// ```no_run
    /// use pinecone_sdk::pinecone::PineconeClient;
    /// use pinecone_sdk::utils::errors::PineconeError;
    /// use pinecone_sdk::control::IndexModel;
    ///
    /// # #[tokio::main]
    /// # async fn main() -> Result<(), PineconeError>{
    /// let pinecone = PineconeClient::new(None, None, None, None).unwrap();
    ///
    /// // Describe an index in the project.
    /// let describe_index_response: Result<IndexModel, PineconeError> = pinecone.describe_index("index-name").await;
    /// # Ok(())
    /// # }
    /// ```
    pub async fn describe_index(&self, name: &str) -> Result<IndexModel, PineconeError> {
        match manage_indexes_api::describe_index(&self.openapi_config(), name).await {
            Ok(index) => Ok(index),
            Err(e) => Err(PineconeError::DescribeIndexError {
                name: name.to_string(),
                openapi_error: e,
            }),
        }
    }

    /// Lists all indexes.
    ///
    /// The results include a description of all indexes in your project, including the
    /// index name, dimension, metric, status, and spec.
    ///
    /// ### Return
    /// * `Result<IndexList, PineconeError>`
    ///
    /// ### Example
    /// ```no_run
    /// use pinecone_sdk::pinecone::PineconeClient;
    /// use pinecone_sdk::utils::errors::PineconeError;
    /// use pinecone_sdk::control::IndexList;
    ///
    /// # #[tokio::main]
    /// # async fn main() -> Result<(), PineconeError>{
    /// let pinecone = PineconeClient::new(None, None, None, None).unwrap();
    ///
    /// // List all indexes in the project.
    /// let index_list_response: Result<IndexList, PineconeError> = pinecone.list_indexes().await;
    /// # Ok(())
    /// # }
    /// ```
    pub async fn list_indexes(&self) -> Result<IndexList, PineconeError> {
        match manage_indexes_api::list_indexes(&self.openapi_config()).await {
            Ok(index_list) => Ok(index_list),
            Err(e) => Err(PineconeError::ListIndexesError { openapi_error: e }),
        }
    }

    /// Configures an index.
    ///
    /// This operation specifies the pod type and number of replicas for an index.
    /// It applies to pod-based indexes only.
    /// Serverless indexes scale automatically based on usage.
    ///
    /// ### Arguments
    /// * name: &str - The name of the index to be configured.
    /// * replicas: i32 - The desired number of replicas, lowest value is 0.
    /// * pod_type: &str - the new pod_type for the index. To learn more about the available pod types, please see [Understanding Indexes](https://docs.pinecone.io/docs/indexes)
    ///
    /// ### Return
    /// * `Result<IndexModel, PineconeError>`
    ///
    /// ### Example
    /// ```no_run
    /// use pinecone_sdk::pinecone::PineconeClient;
    /// use pinecone_sdk::utils::errors::PineconeError;
    ///
    /// # #[tokio::main]
    /// # async fn main() -> Result<(), PineconeError>{
    /// let pinecone = PineconeClient::new(None, None, None, None).unwrap();
    ///
    /// let response = pinecone.configure_index("index-name", 6, "s1").await;
    /// # Ok(())
    /// # }
    /// ```
    pub async fn configure_index(
        &self,
        name: &str,
        replicas: i32,
        pod_type: &str,
    ) -> Result<IndexModel, PineconeError> {
        let configure_index_request = ConfigureIndexRequest::new(ConfigureIndexRequestSpec::new(
            ConfigureIndexRequestSpecPod {
                replicas: Some(replicas),
                pod_type: Some(pod_type.to_string()),
            },
        ));

        match manage_indexes_api::configure_index(
            &self.openapi_config(),
            name,
            configure_index_request,
        )
        .await
        {
            Ok(index) => Ok(index),
            Err(e) => Err(PineconeError::ConfigureIndexError {
                name: name.to_string(),
                openapi_error: e,
            }),
        }
    }

    /// Deletes an index.
    ///
    /// ### Arguments
    /// * name: &str - The name of the index to be deleted.
    ///
    /// ### Return
    /// * Returns a `Result<(), PineconeError>` object.
    ///
    /// ### Example
    /// ```no_run
    /// use pinecone_sdk::pinecone::PineconeClient;
    /// use pinecone_sdk::utils::errors::PineconeError;
    ///
    /// # #[tokio::main]
    /// # async fn main() -> Result<(), PineconeError>{
    /// let pinecone = PineconeClient::new(None, None, None, None).unwrap();
    ///
    /// let delete_index_response: Result<(), PineconeError> = pinecone.delete_index("index-name").await;
    /// # Ok(())
    /// # }
    /// ```
    pub async fn delete_index(&self, name: &str) -> Result<(), PineconeError> {
        match manage_indexes_api::delete_index(&self.openapi_config(), name).await {
            Ok(_) => Ok(()),
            Err(e) => Err(PineconeError::DeleteIndexError {
                name: name.to_string(),
                openapi_error: e,
            }),
        }
    }

    /// Creates a collection from an index.
    ///
    /// ### Arguments
    /// * `name: &str` - Name of the collection to create.
    /// * `source: &str` - Name of the index to be used as the source for the collection.
    ///
    /// ### Return
    /// * `Result<CollectionModel, PineconeError>`
    ///
    /// ### Example
    /// ```no_run
    /// use pinecone_sdk::pinecone::PineconeClient;
    /// use pinecone_sdk::utils::errors::PineconeError;
    /// use pinecone_sdk::control::CollectionModel;
    ///
    /// # #[tokio::main]
    /// # async fn main() -> Result<(), PineconeError>{
    /// let pinecone = PineconeClient::new(None, None, None, None).unwrap();
    ///
    /// // Describe an index in the project.
    /// let create_collection_response: Result<CollectionModel, PineconeError> = pinecone.create_collection("collection-name", "index-name").await;
    /// # Ok(())
    /// # }
    /// ```
    pub async fn create_collection(
        &self,
        name: &str,
        source: &str,
    ) -> Result<CollectionModel, PineconeError> {
        let create_collection_request = CreateCollectionRequest {
            name: name.to_string(),
            source: source.to_string(),
        };
        match manage_indexes_api::create_collection(
            &self.openapi_config(),
            create_collection_request,
        )
        .await
        {
            Ok(collection) => Ok(collection),
            Err(e) => Err(PineconeError::CreateCollectionError {
                name: name.to_string(),
                openapi_error: e,
            }),
        }
    }

<<<<<<< HEAD
    /// Deletes a collection.
    ///
    /// ### Arguments
    /// * name: &str - The name of the collection to be deleted.
    ///
    /// ### Return
    /// * Returns a `Result<(), PineconeError>` object.
=======
    /// Lists all collections.
    ///
    /// This operation returns a list of all collections in a project.
    ///
    /// ### Return
    /// * `Result<CollectionList, PineconeError>`
>>>>>>> 15d7090e
    ///
    /// ### Example
    /// ```no_run
    /// use pinecone_sdk::pinecone::PineconeClient;
    /// use pinecone_sdk::utils::errors::PineconeError;
    ///
    /// # #[tokio::main]
    /// # async fn main() -> Result<(), PineconeError>{
    /// let pinecone = PineconeClient::new(None, None, None, None).unwrap();
    ///
<<<<<<< HEAD
    /// let response = pinecone.delete_collection("collection-name").await;
    /// # Ok(())
    /// # }
    /// ```
    pub async fn delete_collection(&self, name: &str) -> Result<(), PineconeError> {
        match manage_indexes_api::delete_collection(&self.openapi_config(), name).await {
            Ok(_) => Ok(()),
            Err(e) => Err(PineconeError::DeleteCollectionError {
                name: name.to_string(),
                openapi_error: e,
            }),
=======
    /// // List all collections in the project.
    /// let collection_list = pinecone.list_collections().await.unwrap();
    /// # Ok(())
    /// # }
    /// ```
    pub async fn list_collections(&self) -> Result<CollectionList, PineconeError> {
        match manage_indexes_api::list_collections(&self.openapi_config()).await {
            Ok(collection_list) => Ok(collection_list),
            Err(e) => Err(PineconeError::ListCollectionsError { openapi_error: e }),
>>>>>>> 15d7090e
        }
    }
}

#[cfg(test)]
mod tests {
    use super::*;
    use mockito::mock;
    use openapi::models::{self, collection_model::Status, IndexList};
    use tokio;

    #[tokio::test]
    async fn test_create_serverless_index() -> Result<(), PineconeError> {
        let _m = mock("POST", "/indexes")
            .with_status(201)
            .with_header("content-type", "application/json")
            .with_body(
                r#"
                {
                    "name": "index-name",
                    "dimension": 10,
                    "metric": "euclidean",
                    "host": "host1",
                    "spec": {
                        "serverless": {
                            "cloud": "aws",
                            "region": "us-east-1"
                        }
                    },
                    "status": {
                        "ready": true,
                        "state": "Initializing"
                    }
                }
            "#,
            )
            .create();

        let pinecone = PineconeClient::new(
            Some("api_key".to_string()),
            Some(mockito::server_url()),
            None,
            None,
        )
        .unwrap();

<<<<<<< HEAD
        let create_index_request = pinecone
            .unwrap()
            .create_serverless_index("index-name", 10, Metric::Cosine, Cloud::Aws, "us-east-1")
=======
        let create_index_response = pinecone
            .create_serverless_index("index_name", 10, Metric::Cosine, Cloud::Aws, "us-east-1")
>>>>>>> 15d7090e
            .await
            .expect("Failed to create serverless index");

<<<<<<< HEAD
        assert_eq!(create_index_request.name, "index-name");
        assert_eq!(create_index_request.dimension, 10);
=======
        assert_eq!(create_index_response.name, "index_name");
        assert_eq!(create_index_response.dimension, 10);
>>>>>>> 15d7090e
        assert_eq!(
            create_index_response.metric,
            openapi::models::index_model::Metric::Euclidean
        );

        let spec = create_index_response.spec.serverless.unwrap();
        assert_eq!(spec.cloud, openapi::models::serverless_spec::Cloud::Aws);
        assert_eq!(spec.region, "us-east-1");

        Ok(())
    }

    #[tokio::test]
    async fn test_create_serverless_index_defaults() -> Result<(), PineconeError> {
        let _m = mock("POST", "/indexes")
            .with_status(201)
            .with_header("content-type", "application/json")
            .with_body(
                r#"
                {
                    "name": "index-name",
                    "dimension": 10,
                    "metric": "cosine",
                    "host": "host1",
                    "spec": {
                        "serverless": {
                            "cloud": "gcp",
                            "region": "us-east-1"
                        }
                    },
                    "status": {
                        "ready": true,
                        "state": "Initializing"
                    }
                }
            "#,
            )
            .create();

        let pinecone = PineconeClient::new(
            Some("api_key".to_string()),
            Some(mockito::server_url()),
            None,
            None,
        )
        .unwrap();

        let create_index_response = pinecone
            .create_serverless_index(
                "index-name",
                10,
                Default::default(),
                Default::default(),
                "us-east-1",
            )
            .await
            .expect("Failed to create serverless index");

<<<<<<< HEAD
        assert_eq!(create_index_request.name, "index-name");
        assert_eq!(create_index_request.dimension, 10);
=======
        assert_eq!(create_index_response.name, "index_name");
        assert_eq!(create_index_response.dimension, 10);
>>>>>>> 15d7090e
        assert_eq!(
            create_index_response.metric,
            openapi::models::index_model::Metric::Cosine
        );

        let spec = create_index_response.spec.serverless.unwrap();
        assert_eq!(spec.cloud, openapi::models::serverless_spec::Cloud::Gcp);
        assert_eq!(spec.region, "us-east-1");

        Ok(())
    }

    #[tokio::test]
    async fn test_create_serverless_index_server_error() -> Result<(), PineconeError> {
        let _m = mock("POST", "/indexes").with_status(500).create();

        let pinecone = PineconeClient::new(
            Some("api_key".to_string()),
            Some(mockito::server_url()),
            None,
            None,
        )
        .unwrap();

        let create_index_response = pinecone
            .create_serverless_index("index_name", 10, Metric::Cosine, Cloud::Aws, "us-east-1")
            .await
            .expect_err("Expected create_index to return an error");

        assert!(matches!(
            create_index_response,
            PineconeError::CreateIndexError { .. }
        ));

        Ok(())
    }

    #[tokio::test]
    async fn test_describe_index() -> Result<(), PineconeError> {
        let _m = mock("GET", "/indexes/serverless-index")
            .with_status(200)
            .with_header("content-type", "application/json")
            .with_body(
                r#"
                {
                    "name": "serverless-index",
                    "metric": "cosine",
                    "dimension": 1536,
                    "status": {
                       "ready": true,
                       "state": "Ready"
                    },
                    "host": "serverless-index-4zo0ijk.svc.us-east1-aws.pinecone.io",
                    "spec": {
                       "serverless": {
                          "region": "us-east-1",
                          "cloud": "aws"
                        }
                    }
                }
            "#,
            )
            .create();

        // Construct Pinecone instance with the mock server URL
        let api_key = "test_api_key".to_string();
        let pinecone = PineconeClient::new(Some(api_key), Some(mockito::server_url()), None, None)
            .expect("Failed to create Pinecone instance");

        // Call describe_index and verify the result
        let index = pinecone
            .describe_index("serverless-index")
            .await
            .expect("Failed to describe index");

        let expected = IndexModel {
            name: "serverless-index".to_string(),
            metric: openapi::models::index_model::Metric::Cosine,
            dimension: 1536,
            status: Box::new(openapi::models::IndexModelStatus {
                ready: true,
                state: openapi::models::index_model_status::State::Ready,
            }),
            host: "serverless-index-4zo0ijk.svc.us-east1-aws.pinecone.io".to_string(),
            spec: Box::new(models::IndexModelSpec {
                serverless: Some(Box::new(models::ServerlessSpec {
                    cloud: openapi::models::serverless_spec::Cloud::Aws,
                    region: "us-east-1".to_string(),
                })),
                pod: None,
            }),
        };
        assert_eq!(index, expected);

        Ok(())
    }

    #[tokio::test]
    async fn test_describe_index_invalid_name() -> Result<(), PineconeError> {
        let _m = mock("GET", "/indexes/invalid-index")
            .with_status(404)
            .with_header("content-type", "application/json")
            .with_body(
                r#"
                {
                    "error": "Index not found"
                }
            "#,
            )
            .create();

        let pinecone = PineconeClient::new(
            Some("api_key".to_string()),
            Some(mockito::server_url()),
            None,
            None,
        )
        .unwrap();

        let describe_index_response = pinecone
            .describe_index("invalid-index")
            .await
            .expect_err("Expected describe_index to return an error");

        assert!(matches!(
            describe_index_response,
            PineconeError::DescribeIndexError { .. }
        ));

        Ok(())
    }

    #[tokio::test]
    async fn test_describe_index_server_error() -> Result<(), PineconeError> {
        let _m = mock("GET", "/indexes/serverless-index")
            .with_status(500)
            .create();

        let pinecone = PineconeClient::new(
            Some("api_key".to_string()),
            Some(mockito::server_url()),
            None,
            None,
        )
        .unwrap();

        let describe_index_response = pinecone
            .describe_index("serverless-index")
            .await
            .expect_err("Expected describe_index to return an error");

        assert!(matches!(
            describe_index_response,
            PineconeError::DescribeIndexError { .. }
        ));

        Ok(())
    }

    #[tokio::test]
    async fn test_list_indexes() -> Result<(), PineconeError> {
        let _m = mock("GET", "/indexes")
            .with_status(200)
            .with_header("content-type", "application/json")
            .with_body(
                r#"
                {
                    "indexes": [
                        {
                            "name": "index1",
                            "dimension": 1536,
                            "metric": "cosine",
                            "host": "host1",
                            "spec": {},
                            "status": {
                                "ready": false,
                                "state": "Initializing"
                            }
                        },
                        {
                            "name": "index2",
                            "dimension": 1536,
                            "metric": "cosine",
                            "host": "host2",
                            "spec": {},
                            "status": {
                                "ready": false,
                                "state": "Initializing"
                            }
                        }
                    ]
                }
            "#,
            )
            .create();

        // Construct Pinecone instance with the mock server URL
        let api_key = "test_api_key".to_string();
        let pinecone = PineconeClient::new(Some(api_key), Some(mockito::server_url()), None, None)
            .expect("Failed to create Pinecone instance");

        // Call list_indexes and verify the result
        let index_list = pinecone
            .list_indexes()
            .await
            .expect("Failed to list indexes");

        let expected = IndexList {
            // name: String, dimension: i32, metric: Metric, host: String, spec: models::IndexModelSpec, status: models::IndexModelStatus)
            indexes: Some(vec![
                IndexModel::new(
                    "index1".to_string(),
                    1536,
                    openapi::models::index_model::Metric::Cosine,
                    "host1".to_string(),
                    models::IndexModelSpec::default(),
                    models::IndexModelStatus::default(),
                ),
                IndexModel::new(
                    "index2".to_string(),
                    1536,
                    openapi::models::index_model::Metric::Cosine,
                    "host2".to_string(),
                    models::IndexModelSpec::default(),
                    models::IndexModelStatus::default(),
                ),
            ]),
        };
        assert_eq!(index_list, expected);

        Ok(())
    }

    #[tokio::test]
    async fn test_list_indexes_server_error() -> Result<(), PineconeError> {
        let _m = mock("GET", "/indexes").with_status(500).create();

        let pinecone = PineconeClient::new(
            Some("api_key".to_string()),
            Some(mockito::server_url()),
            None,
            None,
        )
        .unwrap();

        let list_indexes_response = pinecone
            .list_indexes()
            .await
            .expect_err("Expected list_indexes to return an error");

        assert!(matches!(
            list_indexes_response,
            PineconeError::ListIndexesError { .. }
        ));

        Ok(())
    }

    #[tokio::test]
    async fn test_create_pod_index() -> Result<(), PineconeError> {
        let _m = mock("POST", "/indexes")
            .with_status(201)
            .with_header("content-type", "application/json")
            .with_body(
                r#"
                {
                    "name": "index-name",
                    "dimension": 1536,
                    "metric": "euclidean",
                    "host": "semantic-search-c01b5b5.svc.us-west1-gcp.pinecone.io",
                    "spec": {
                      "pod": {
                        "environment": "us-east-1-aws",
                        "replicas": 1,
                        "shards": 1,
                        "pod_type": "p1.x1",
                        "pods": 1,
                        "metadata_config": {
                          "indexed": [
                            "genre",
                            "title",
                            "imdb_rating"
                          ]
                        }
                      }
                    },
                    "status": {
                      "ready": true,
                      "state": "ScalingUpPodSize"
                    }
                  }
                  "#,
            )
            .create();

        let pinecone = PineconeClient::new(
            Some("api_key".to_string()),
            Some(mockito::server_url()),
            None,
            None,
        )
        .unwrap();
        let create_index_response = pinecone
            .create_pod_index(
                "index-name",
                1536,
                Metric::Euclidean,
                "us-east-1-aws",
                "p1.x1",
                1,
                Some(1),
                Some(1),
                Some(&vec!["genre", "title", "imdb_rating"]),
                Some("example-collection"),
            )
            .await
            .expect("Failed to create pod index");

        assert_eq!(create_index_response.name, "index-name");
        assert_eq!(create_index_response.dimension, 1536);
        assert_eq!(
            create_index_response.metric,
            openapi::models::index_model::Metric::Euclidean
        );

        let pod_spec = create_index_response.spec.pod.as_ref().unwrap();
        assert_eq!(pod_spec.environment, "us-east-1-aws");
        assert_eq!(pod_spec.pod_type, "p1.x1");
        assert_eq!(
            pod_spec.metadata_config.as_ref().unwrap().indexed,
            Some(vec![
                "genre".to_string(),
                "title".to_string(),
                "imdb_rating".to_string()
            ])
        );
        assert_eq!(pod_spec.pods, 1);
        assert_eq!(pod_spec.replicas, Some(1));
        assert_eq!(pod_spec.shards, Some(1));

        Ok(())
    }

    #[tokio::test]
    async fn test_create_pod_index_with_defaults() -> Result<(), PineconeError> {
        let _m = mock("POST", "/indexes")
            .with_status(201)
            .with_header("content-type", "application/json")
            .with_body(
                r#"
                {
                    "name": "test-index",
                    "dimension": 1536,
                    "metric": "cosine",
                    "host": "semantic-search-c01b5b5.svc.us-west1-gcp.pinecone.io",
                    "spec": {
                        "pod": {
                        "environment": "us-east-1-aws",
                        "metadata_config": {},
                        "pod_type": "p1.x1",
                        "pods": 1,
                        "replicas": 1,
                        "shards": 1
                        }
                    },
                    "status": {
                        "ready": true,
                        "state": "ScalingUpPodSize"
                    }
                }
            "#,
            )
            .create();

        let pinecone = PineconeClient::new(
            Some("api_key".to_string()),
            Some(mockito::server_url()),
            None,
            None,
        )
        .unwrap();

        let create_index_response = pinecone
            .create_pod_index(
                "test-index",
                1536,
                Default::default(),
                "us-east-1-aws",
                "p1.x1",
                1,
                None,
                None,
                None,
                None,
            )
            .await
            .expect("Failed to create pod index");

        assert_eq!(create_index_response.name, "test-index");
        assert_eq!(create_index_response.dimension, 1536);
        assert_eq!(
            create_index_response.metric,
            openapi::models::index_model::Metric::Cosine
        );

        let pod_spec = create_index_response.spec.pod.as_ref().unwrap();
        assert_eq!(pod_spec.environment, "us-east-1-aws");
        assert_eq!(pod_spec.pod_type, "p1.x1");
        assert_eq!(pod_spec.metadata_config.as_ref().unwrap().indexed, None);
        assert_eq!(pod_spec.pods, 1);
        assert_eq!(pod_spec.replicas, Some(1));
        assert_eq!(pod_spec.shards, Some(1));

        Ok(())
    }

    #[tokio::test]
    async fn test_create_pod_index_invalid_environment() -> Result<(), PineconeError> {
        let _m = mock("POST", "/indexes")
            .with_status(400)
            .with_header("content-type", "application/json")
            .create();

        let pinecone = PineconeClient::new(
            Some("api_key".to_string()),
            Some(mockito::server_url()),
            None,
            None,
        )
        .unwrap();

        let create_index_response = pinecone
            .create_pod_index(
                "test-index",
                1536,
                Metric::Euclidean,
                "invalid-environment",
                "p1.x1",
                1,
                Some(1),
                Some(1),
                Some(&vec!["genre", "title", "imdb_rating"]),
                Some("example-collection"),
            )
            .await
            .expect_err("Expected create_pod_index to return an error");

        assert!(matches!(
            create_index_response,
            PineconeError::CreateIndexError { .. }
        ));

        Ok(())
    }

    #[tokio::test]
    async fn test_create_pod_index_invalid_pod_type() -> Result<(), PineconeError> {
        let _m = mock("POST", "/indexes")
            .with_status(400)
            .with_header("content-type", "application/json")
            .create();

        let pinecone = PineconeClient::new(
            Some("api_key".to_string()),
            Some(mockito::server_url()),
            None,
            None,
        )
        .unwrap();

        let create_index_response = pinecone
            .create_pod_index(
                "test-index",
                1536,
                Metric::Euclidean,
                "us-east-1-aws",
                "invalid-pod-type",
                1,
                Some(1),
                Some(1),
                Some(&vec!["genre", "title", "imdb_rating"]),
                Some("example-collection"),
            )
            .await
            .expect_err("Expected create_pod_index to return an error");

        assert!(matches!(
            create_index_response,
            PineconeError::CreateIndexError { .. }
        ));

        Ok(())
    }

    #[tokio::test]
    async fn test_configure_index() -> Result<(), PineconeError> {
        let _m = mock("PATCH", "/indexes/index-name")
            .with_status(202)
            .with_header("content-type", "application/json")
            .with_body(
                r#"
                {
                    "name": "index-name",
                    "dimension": 1536,
                    "metric": "cosine",
                    "host": "semantic-search-c01b5b5.svc.us-west1-gcp.pinecone.io",
                    "spec": {
                      "pod": {
                        "environment": "us-east-1-aws",
                        "replicas": 6,
                        "shards": 1,
                        "pod_type": "p1.x1",
                        "pods": 1,
                        "metadata_config": {
                          "indexed": [
                            "genre",
                            "title",
                            "imdb_rating"
                          ]
                        }
                      }
                    },
                    "status": {
                      "ready": true,
                      "state": "ScalingUpPodSize"
                    }
                  }
            "#,
            )
            .create();

        let pinecone = PineconeClient::new(
            Some("api_key".to_string()),
            Some(mockito::server_url()),
            None,
            None,
        )
        .unwrap();

        let configure_index_response = pinecone
            .configure_index("index-name", 6, "p1.x1")
            .await
            .expect("Failed to configure index");

        assert_eq!(configure_index_response.name, "index-name");

        let spec = configure_index_response.spec.pod.unwrap();
        assert_eq!(spec.replicas.unwrap(), 6);
        assert_eq!(spec.pod_type.as_str(), "p1.x1");

        Ok(())
    }

    #[tokio::test]
    async fn test_delete_index() -> Result<(), PineconeError> {
        let _m = mock("DELETE", "/indexes/index-name")
            .with_status(202)
            .create();

        let pinecone = PineconeClient::new(
            Some("api_key".to_string()),
            Some(mockito::server_url()),
            None,
            None,
        )
        .expect("Failed to create Pinecone instance");

        let _ = pinecone
            .delete_index("index-name")
            .await
            .expect("Failed to delete index");

        Ok(())
    }

    #[tokio::test]
    async fn test_delete_collection() -> Result<(), PineconeError> {
        let _m = mock("DELETE", "/collections/collection-name")
            .with_status(202)
            .create();

        let pinecone = PineconeClient::new(
            Some("api_key".to_string()),
            Some(mockito::server_url()),
            None,
            None,
        )
        .expect("Failed to create Pinecone instance");

        let _ = pinecone
            .delete_collection("collection-name")
            .await
            .expect("Failed to delete collection");

        Ok(())
    }

    #[tokio::test]
    async fn test_delete_index_invalid_name() -> Result<(), PineconeError> {
        let _m = mock("DELETE", "/indexes/invalid-index")
            .with_status(404)
            .with_header("content-type", "application/json")
            .with_body(
                r#"
                {
                    "error": "Index not found"
                }
            "#,
            )
            .create();

        let pinecone = PineconeClient::new(
            Some("api_key".to_string()),
            Some(mockito::server_url()),
            None,
            None,
        )
        .unwrap();

        let delete_index_response = pinecone
            .delete_index("invalid-index")
            .await
            .expect_err("Expected delete_index to return an error");

        assert!(matches!(
            delete_index_response,
            PineconeError::DeleteIndexError { .. }
        ));

        Ok(())
    }

    #[tokio::test]
    async fn test_delete_index_server_error() -> Result<(), PineconeError> {
        let _m = mock("DELETE", "/indexes/index_name")
            .with_status(500)
            .create();

        let pinecone = PineconeClient::new(
            Some("api_key".to_string()),
            Some(mockito::server_url()),
            None,
            None,
        )
        .unwrap();

        let delete_index_response = pinecone
            .delete_index("invalid-index")
            .await
            .expect_err("Expected delete_index to return an error");

        assert!(matches!(
            delete_index_response,
            PineconeError::DeleteIndexError { .. }
        ));

        Ok(())
    }

    #[tokio::test]
    async fn test_create_collection() -> Result<(), PineconeError> {
        let _m = mock("POST", "/collections")
            .with_status(201)
            .with_header("content-type", "application/json")
            .with_body(
                r#"
                {
                    "name": "example-collection",
                    "size": 10000000,
                    "status": "Initializing",
                    "dimension": 1536,
                    "vector_count": 120000,
                    "environment": "us-east1-gcp"
                }
            "#,
            )
            .create();

        // Construct Pinecone instance with the mock server URL
        let api_key = "test_api_key".to_string();
        let pinecone = PineconeClient::new(Some(api_key), Some(mockito::server_url()), None, None)
            .expect("Failed to create Pinecone instance");

        // Call create_collection and verify the result
        let collection = pinecone
            .create_collection("collection1", "index1")
            .await
            .expect("Failed to create collection");

        let expected = CollectionModel {
            name: "example-collection".to_string(),
            size: Some(10000000),
            status: Status::Initializing,
            dimension: Some(1536),
            vector_count: Some(120000),
            environment: "us-east1-gcp".to_string(),
        };
        assert_eq!(collection, expected);

        Ok(())
    }

    #[tokio::test]
    async fn test_list_collections() -> Result<(), PineconeError> {
        let _m = mock("GET", "/collections")
            .with_status(200)
            .with_header("content-type", "application/json")
            .with_body(
                r#"
                {
                    "collections": [
                      {
                        "name": "small-collection",
                        "size": 3126700,
                        "status": "Ready",
                        "dimension": 3,
                        "vector_count": 99,
                        "environment": "us-east1-gcp"
                      },
                      {
                        "name": "small-collection-new",
                        "size": 3126700,
                        "status": "Initializing",
                        "dimension": 3,
                        "vector_count": 99,
                        "environment": "us-east1-gcp"
                      },
                      {
                        "name": "big-collection",
                        "size": 160087040000000,
                        "status": "Ready",
                        "dimension": 1536,
                        "vector_count": 10000000,
                        "environment": "us-east1-gcp"
                      }
                    ]
                  }
            "#,
            )
            .create();

        // Construct Pinecone instance with the mock server URL
        let api_key = "test_api_key".to_string();
        let pinecone = PineconeClient::new(Some(api_key), Some(mockito::server_url()), None, None)
            .expect("Failed to create Pinecone instance");

        // Call list_collections and verify the result
        let collection_list = pinecone
            .list_collections()
            .await
            .expect("Failed to list collections");

        let expected = CollectionList {
            // name: String, dimension: i32, metric: Metric, host: String, spec: models::IndexModelSpec, status: models::IndexModelStatus)
            collections: Some(vec![
                CollectionModel {
                    name: "small-collection".to_string(),
                    size: Some(3126700),
                    status: Status::Ready,
                    dimension: Some(3),
                    vector_count: Some(99),
                    environment: "us-east1-gcp".to_string(),
                },
                CollectionModel {
                    name: "small-collection-new".to_string(),
                    size: Some(3126700),
                    status: Status::Initializing,
                    dimension: Some(3),
                    vector_count: Some(99),
                    environment: "us-east1-gcp".to_string(),
                },
                CollectionModel {
                    name: "big-collection".to_string(),
                    size: Some(160087040000000),
                    status: Status::Ready,
                    dimension: Some(1536),
                    vector_count: Some(10000000),
                    environment: "us-east1-gcp".to_string(),
                },
            ]),
        };
        assert_eq!(collection_list, expected);

        Ok(())
    }

    #[tokio::test]
    async fn test_create_collection_invalid_name() -> Result<(), PineconeError> {
        let _m = mock("POST", "/collections")
            .with_status(404)
            .with_header("content-type", "application/json")
            .with_body(
                r#"
                {
                    "error": "Index not found"
                }
            "#,
            )
            .create();

        let pinecone = PineconeClient::new(
            Some("api_key".to_string()),
            Some(mockito::server_url()),
            None,
            None,
        )
        .unwrap();

        let create_collection_response = pinecone
            .create_collection("invalid_collection", "valid-index")
            .await
            .expect_err("Expected create_collection to return an error");

        assert!(matches!(
            create_collection_response,
            PineconeError::CreateCollectionError { .. }
        ));

        Ok(())
    }

    #[tokio::test]
    async fn test_create_collection_server_error() -> Result<(), PineconeError> {
        let _m = mock("POST", "/collections").with_status(500).create();

        let pinecone = PineconeClient::new(
            Some("api_key".to_string()),
            Some(mockito::server_url()),
            None,
            None,
        )
        .unwrap();

        let create_collection_response = pinecone
            .create_collection("collection-name", "index1")
            .await
            .expect_err("Expected create_collection to return an error");

        assert!(matches!(
            create_collection_response,
            PineconeError::CreateCollectionError { .. }
        ));

        Ok(())
    }
}<|MERGE_RESOLUTION|>--- conflicted
+++ resolved
@@ -361,22 +361,12 @@
         }
     }
 
-<<<<<<< HEAD
-    /// Deletes a collection.
-    ///
-    /// ### Arguments
-    /// * name: &str - The name of the collection to be deleted.
-    ///
-    /// ### Return
-    /// * Returns a `Result<(), PineconeError>` object.
-=======
     /// Lists all collections.
     ///
     /// This operation returns a list of all collections in a project.
     ///
     /// ### Return
     /// * `Result<CollectionList, PineconeError>`
->>>>>>> 15d7090e
     ///
     /// ### Example
     /// ```no_run
@@ -387,8 +377,36 @@
     /// # async fn main() -> Result<(), PineconeError>{
     /// let pinecone = PineconeClient::new(None, None, None, None).unwrap();
     ///
-<<<<<<< HEAD
-    /// let response = pinecone.delete_collection("collection-name").await;
+    /// // List all collections in the project.
+    /// let collection_list = pinecone.list_collections().await.unwrap();
+    /// # Ok(())
+    /// # }
+    /// ```
+    pub async fn list_collections(&self) -> Result<CollectionList, PineconeError> {
+        match manage_indexes_api::list_collections(&self.openapi_config()).await {
+            Ok(collection_list) => Ok(collection_list),
+            Err(e) => Err(PineconeError::ListCollectionsError { openapi_error: e }),
+        }
+    }
+
+    /// Deletes a collection.
+    ///
+    /// ### Arguments
+    /// * name: &str - The name of the collection to be deleted.
+    ///
+    /// ### Return
+    /// * Returns a `Result<(), PineconeError>` object.
+    ///
+    /// ### Example
+    /// ```no_run
+    /// use pinecone_sdk::pinecone::PineconeClient;
+    /// use pinecone_sdk::utils::errors::PineconeError;
+    ///
+    /// # #[tokio::main]
+    /// # async fn main() -> Result<(), PineconeError>{
+    /// let pinecone = PineconeClient::new(None, None, None, None).unwrap();
+    ///
+    /// /// let response = pinecone.delete_collection("collection-name").await;
     /// # Ok(())
     /// # }
     /// ```
@@ -399,17 +417,6 @@
                 name: name.to_string(),
                 openapi_error: e,
             }),
-=======
-    /// // List all collections in the project.
-    /// let collection_list = pinecone.list_collections().await.unwrap();
-    /// # Ok(())
-    /// # }
-    /// ```
-    pub async fn list_collections(&self) -> Result<CollectionList, PineconeError> {
-        match manage_indexes_api::list_collections(&self.openapi_config()).await {
-            Ok(collection_list) => Ok(collection_list),
-            Err(e) => Err(PineconeError::ListCollectionsError { openapi_error: e }),
->>>>>>> 15d7090e
         }
     }
 }
@@ -456,24 +463,13 @@
         )
         .unwrap();
 
-<<<<<<< HEAD
-        let create_index_request = pinecone
-            .unwrap()
+        let create_index_response = pinecone
             .create_serverless_index("index-name", 10, Metric::Cosine, Cloud::Aws, "us-east-1")
-=======
-        let create_index_response = pinecone
-            .create_serverless_index("index_name", 10, Metric::Cosine, Cloud::Aws, "us-east-1")
->>>>>>> 15d7090e
             .await
             .expect("Failed to create serverless index");
 
-<<<<<<< HEAD
-        assert_eq!(create_index_request.name, "index-name");
-        assert_eq!(create_index_request.dimension, 10);
-=======
-        assert_eq!(create_index_response.name, "index_name");
+        assert_eq!(create_index_response.name, "index-name");
         assert_eq!(create_index_response.dimension, 10);
->>>>>>> 15d7090e
         assert_eq!(
             create_index_response.metric,
             openapi::models::index_model::Metric::Euclidean
@@ -532,13 +528,8 @@
             .await
             .expect("Failed to create serverless index");
 
-<<<<<<< HEAD
-        assert_eq!(create_index_request.name, "index-name");
-        assert_eq!(create_index_request.dimension, 10);
-=======
-        assert_eq!(create_index_response.name, "index_name");
+        assert_eq!(create_index_response.name, "index-name");
         assert_eq!(create_index_response.dimension, 10);
->>>>>>> 15d7090e
         assert_eq!(
             create_index_response.metric,
             openapi::models::index_model::Metric::Cosine
