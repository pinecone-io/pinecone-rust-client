--- conflicted
+++ resolved
@@ -1,7 +1,9 @@
 use crate::pinecone::PineconeClient;
 use crate::utils::errors::PineconeError;
 use openapi::apis::manage_indexes_api;
-use openapi::models::{CreateIndexRequest, CreateIndexRequestSpec, IndexModel, IndexList, ServerlessSpec};
+use openapi::models::{
+    CreateIndexRequest, CreateIndexRequestSpec, IndexList, IndexModel, ServerlessSpec,
+};
 
 pub use openapi::models::create_index_request::Metric;
 pub use openapi::models::serverless_spec::Cloud;
@@ -66,12 +68,7 @@
             spec: Some(Box::new(create_index_request_spec)),
         };
 
-        match manage_indexes_api::create_index(
-            &self.openapi_config(),
-            create_index_request,
-        )
-        .await
-        {
+        match manage_indexes_api::create_index(&self.openapi_config(), create_index_request).await {
             Ok(index) => Ok(index),
             Err(e) => Err(PineconeError::CreateIndexError { openapi_error: e }),
         }
@@ -128,25 +125,15 @@
     /// # Ok(())
     /// # }
     /// ```
-<<<<<<< HEAD
-    pub async fn list_indexes(&self) -> Result<models::IndexList, Error<ListIndexesError>> {
-        let response = manage_indexes_api::list_indexes(&self.openapi_config()).await?;
-        println!("{:?}", response);
-        Ok(response)
-=======
-
     pub async fn list_indexes(&self) -> Result<IndexList, PineconeError> {
         let response = manage_indexes_api::list_indexes(&self.openapi_config()).await;
         match response {
             Ok(response) => {
                 println!("{:?}", response);
                 Ok(response)
-            },
-            Err(e) => {
-                Err(PineconeError::ListIndexesError { openapi_error: e })
-            },
+            }
+            Err(e) => Err(PineconeError::ListIndexesError { openapi_error: e }),
         }
->>>>>>> 0900c891
     }
 }
 
@@ -154,11 +141,7 @@
 mod tests {
     use super::*;
     use mockito::mock;
-<<<<<<< HEAD
-    use models::{self, IndexList};
-=======
-    use openapi::models;
->>>>>>> 0900c891
+    use openapi::models::{self, IndexList};
     use tokio;
 
     #[tokio::test]
