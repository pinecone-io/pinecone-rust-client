use crate::pinecone::PineconeClient;
use crate::utils::errors::PineconeError;
use openapi::apis::manage_indexes_api;
use openapi::models::{
<<<<<<< HEAD
    CreateIndexRequest, CreateIndexRequestSpec, IndexList, IndexModel, PodSpec,
    PodSpecMetadataConfig, ServerlessSpec,
=======
    CollectionModel, CreateCollectionRequest, CreateIndexRequest, CreateIndexRequestSpec,
    IndexList, IndexModel, ServerlessSpec,
>>>>>>> c0dd4a30
};
use std::time::Duration;

pub use openapi::models::create_index_request::Metric;
pub use openapi::models::serverless_spec::Cloud;

impl PineconeClient {
    /// Creates a serverless index.
    ///
    /// ### Arguments
    /// * `name: &str` - Name of the index to create.
    /// * `dimension: u32` - Dimension of the vectors to be inserted in the index.
    /// * `metric: Metric` - The distance metric to be used for similarity search.
    /// * `cloud: Cloud` - The public cloud where you would like your index hosted.
    /// * `region: &str` - The region where you would like your index to be created.
    ///
    /// ### Return
    /// * `Result<IndexModel, PineconeError>`
    ///
    /// ### Example
    /// ```no_run
    /// use pinecone_sdk::pinecone::PineconeClient;
    /// use pinecone_sdk::utils::errors::PineconeError;
    /// use pinecone_sdk::control::{Metric, Cloud};
    ///
    /// # #[tokio::main]
    /// # async fn main() -> Result<(), PineconeError>{
    /// let pinecone = PineconeClient::new(None, None, None, None).unwrap();
    ///
    /// // Create an index.
<<<<<<< HEAD
    /// let create_index_response = pinecone.create_serverless_index(
    ///     "create-index", // Name of the index
=======
    /// let create_index_request = pinecone.create_serverless_index(
    ///     "index-name", // Name of the index
>>>>>>> c0dd4a30
    ///     10, // Dimension of the vectors
    ///     Metric::Cosine, // Distance metric
    ///     Cloud::Aws, // Cloud provider
    ///     "us-east-1" // Region
    /// ).await.unwrap();
    ///
    /// # Ok(())
    /// # }
    /// ```
    pub async fn create_serverless_index(
        &self,
        name: &str,
        dimension: u32,
        metric: Metric,
        cloud: Cloud,
        region: &str,
    ) -> Result<IndexModel, PineconeError> {
        // create request specs
        let create_index_request_spec = CreateIndexRequestSpec {
            serverless: Some(Box::new(ServerlessSpec {
                cloud,
                region: region.to_string(),
            })),
            pod: None,
        };

        let create_index_request = CreateIndexRequest {
            name: name.to_string(),
            dimension: dimension.try_into().unwrap(),
            metric: Some(metric),
            spec: Some(Box::new(create_index_request_spec)),
        };

        match manage_indexes_api::create_index(&self.openapi_config(), create_index_request).await {
            Ok(index) => Ok(index),
            Err(e) => Err(PineconeError::CreateIndexError { openapi_error: e }),
        }
    }

    /// Describes an index.
    ///
    /// ### Arguments
    /// * `name: &str` - Name of the index to describe.
    ///
    /// ### Return
    /// * `Result<IndexModel, PineconeError>`
    ///
    /// ### Example
    /// ```no_run
    /// use pinecone_sdk::pinecone::PineconeClient;
    /// use pinecone_sdk::utils::errors::PineconeError;
    ///
    /// # #[tokio::main]
    /// # async fn main() -> Result<(), PineconeError>{
    /// let pinecone = PineconeClient::new(None, None, None, None).unwrap();
    ///
    /// // Describe an index in the project.
    /// let index = pinecone.describe_index("index-name").await.unwrap();
    /// # Ok(())
    /// # }
    /// ```
    pub async fn describe_index(&self, name: &str) -> Result<IndexModel, PineconeError> {
        match manage_indexes_api::describe_index(&self.openapi_config(), name).await {
            Ok(index) => Ok(index),
            Err(e) => Err(PineconeError::DescribeIndexError {
                name: name.to_string(),
                openapi_error: e,
            }),
        }
    }

    /// Lists all indexes.
    ///
    /// The results include a description of all indexes in your project, including the
    /// index name, dimension, metric, status, and spec.
    ///
    /// ### Return
    /// * `Result<IndexList, PineconeError>`
    ///
    /// ### Example
    /// ```no_run
    /// use pinecone_sdk::pinecone::PineconeClient;
    /// use pinecone_sdk::utils::errors::PineconeError;
    ///
    /// # #[tokio::main]
    /// # async fn main() -> Result<(), PineconeError>{
    /// let pinecone = PineconeClient::new(None, None, None, None).unwrap();
    ///
    /// // List all indexes in the project.
    /// let index_list = pinecone.list_indexes().await.unwrap();
    /// # Ok(())
    /// # }
    /// ```
    pub async fn list_indexes(&self) -> Result<IndexList, PineconeError> {
        match manage_indexes_api::list_indexes(&self.openapi_config()).await {
            Ok(index_list) => Ok(index_list),
            Err(e) => Err(PineconeError::ListIndexesError { openapi_error: e }),
        }
    }

    /// Creates a Pinecone pod index.
    ///
    /// ### Arguments
    /// * `name: String` - The name of the index
    /// * `dimension: u32` - The dimension of the index
    /// * `metric: Metric` - The metric to use for the index
    /// * `environment: String` - The environment to use for the index
    /// * `replicas: Option<i32>` - The number of replicas to use for the index
    /// * `shards: Option<i32>` - The number of shards to use for the index
    /// * `pod_type: String` - The type of pod to use for the index
    /// * `pods: i32` - The number of pods to use for the index
    /// * `indexed: Option<Vec<String>>` - The metadata fields to index
    /// * `source_collection: Option<String>` - The source collection to use for the index
    /// * `timeout: Option<u32>` - The timeout for the request
    ///
    /// ### Return
    /// * Returns a `Result<IndexModel, PineconeError>` object.
    ///
    /// ### Example
    /// ```no_run
    /// use pinecone_sdk::pinecone::PineconeClient;
    /// use pinecone_sdk::utils::errors::PineconeError;
    /// use pinecone_sdk::control::{Metric, Cloud};
    ///
    /// # #[tokio::main]
    /// # async fn main() -> Result<(), PineconeError> {
    /// let pinecone = PineconeClient::new(None, None, None, None).unwrap();
    ///
    /// // Create a pod index.
    /// let create_index_response = pinecone.create_pod_index(
    ///     "index_name", // Name of the index
    ///     10, // Dimension of the index
    ///     Metric::Cosine, // Distance metric
    ///     "us-east-1-aws", // Environment
    ///     Some(1), // Number of replicas
    ///     Some(1), // Number of shards
    ///     "p1.x1", // Pod type
    ///     1, // Number of pods
    ///     Some( // Metadata fields to index
    ///         vec!["genre".to_string(), 
    ///         "title".to_string(), 
    ///         "imdb_rating".to_string()]), 
    ///     Some("example-collection".to_string()), // Source collection
    ///     None // Request timeout
    /// )
    /// .await.unwrap();
    /// # Ok(())
    /// # }
    /// ```
    ///
    /// Include any additional technical notes here.
    pub async fn create_pod_index(
        &self,
        name: &str,
        dimension: u32,
        metric: Metric,
        environment: &str,
        replicas: Option<i32>,
        shards: Option<i32>,
        pod_type: &str,
        pods: i32,
        indexed: Option<Vec<String>>,
        source_collection: Option<String>,
        timeout: Option<u32>,
    ) -> Result<IndexModel, PineconeError> {
        let pod_spec = PodSpec {
            environment: environment.to_string(),
            replicas,
            shards,
            pod_type: pod_type.to_string(),
            pods,
            metadata_config: Some(Box::new(PodSpecMetadataConfig { indexed })),
            source_collection,
        };

        let spec = CreateIndexRequestSpec {
            serverless: None,
            pod: Some(Box::new(pod_spec)),
        };

        let create_index_request = CreateIndexRequest {
            name: name.to_string(),
            dimension: dimension.try_into().unwrap(),
            metric: Some(metric),
            spec: Some(Box::new(spec)),
        };

        match timeout {
            Some(timeout) => {
                let timeout = std::time::Duration::from_secs(timeout.into());
                match tokio::time::timeout(
                    timeout,
                    self.create_pod_index_call(create_index_request),
                )
                .await
                {
                    Ok(index) => Ok(index?),
                    Err(_) => Err(PineconeError::TimeoutError),
                }
            }
            None => self.create_pod_index_call(create_index_request).await,
        }
    }

    async fn create_pod_index_call(
        &self,
        create_index_request: CreateIndexRequest,
    ) -> Result<IndexModel, PineconeError> {
        match manage_indexes_api::create_index(&self.openapi_config(), create_index_request).await {
            Ok(index) => Ok(index),
            Err(e) => Err(PineconeError::CreateIndexError { openapi_error: e }),
        }
    }

    /// Deletes an index.
    ///
    /// ### Arguments
    /// * name: &str - The name of the index to be deleted.
    ///
    /// ### Return
    /// * Returns a `Result<(), PineconeError>` object.
    ///
    /// ### Example
    /// ```no_run
    /// use pinecone_sdk::pinecone::PineconeClient;
    /// use pinecone_sdk::control::{Cloud, Metric};
    /// use pinecone_sdk::utils::errors::PineconeError;
    ///
    /// # #[tokio::main]
    /// # async fn main() -> Result<(), PineconeError>{
    /// let pinecone = PineconeClient::new(None, None, None, None).unwrap();
    ///
    /// let response = pinecone.delete_index("index-name").await;
    /// # Ok(())
    /// # }
    /// ```
    pub async fn delete_index(&self, name: &str) -> Result<(), PineconeError> {
        match manage_indexes_api::delete_index(&self.openapi_config(), name).await {
            Ok(_) => Ok(()),
            Err(e) => Err(PineconeError::DeleteIndexError {
                name: name.to_string(),
                openapi_error: e,
            }),
        }
    }

<<<<<<< HEAD
    // Test function to mock a timeout error
    async fn mock_timeout(&self, timeout: u32) -> Result<(), PineconeError> {
        let timeout = std::time::Duration::from_secs(timeout.into());
        match tokio::time::timeout(timeout, tokio::time::sleep(Duration::from_secs(1000000000)))
            .await
        {
            Ok(_) => Ok(()),
            Err(_) => Err(PineconeError::TimeoutError),
=======
    /// Creates a collection from an index.
    ///
    /// ### Arguments
    /// * `name: &str` - Name of the collection to create.
    /// * `source: &str` - Name of the index to be used as the source for the collection.
    ///
    /// ### Return
    /// * `Result<CollectionModel, PineconeError>`
    ///
    /// ### Example
    /// ```no_run
    /// use pinecone_sdk::pinecone::PineconeClient;
    /// use pinecone_sdk::utils::errors::PineconeError;
    ///
    /// # #[tokio::main]
    /// # async fn main() -> Result<(), PineconeError>{
    /// let pinecone = PineconeClient::new(None, None, None, None).unwrap();
    ///
    /// // Describe an index in the project.
    /// let collection = pinecone.create_collection("collection-name", "index-name").await.unwrap();
    /// # Ok(())
    /// # }
    /// ```
    pub async fn create_collection(
        &self,
        name: &str,
        source: &str,
    ) -> Result<CollectionModel, PineconeError> {
        let create_collection_request = CreateCollectionRequest {
            name: name.to_string(),
            source: source.to_string(),
        };
        match manage_indexes_api::create_collection(
            &self.openapi_config(),
            create_collection_request,
        )
        .await
        {
            Ok(collection) => Ok(collection),
            Err(e) => Err(PineconeError::CreateCollectionError {
                name: name.to_string(),
                openapi_error: e,
            }),
>>>>>>> c0dd4a30
        }
    }
}

#[cfg(test)]
mod tests {
    use super::*;
    use mockito::mock;
    use openapi::models::{self, collection_model::Status, IndexList};
    use tokio;

    #[tokio::test]
    async fn test_create_serverless_index() -> Result<(), PineconeError> {
        let _m = mock("POST", "/indexes")
            .with_status(201)
            .with_header("content-type", "application/json")
            .with_body(
                r#"
                {
                    "name": "index_name",
                    "dimension": 10,
                    "metric": "euclidean",
                    "host": "host1",
                    "spec": {
                        "serverless": {
                            "cloud": "aws",
                            "region": "us-east-1"
                        }
                    },
                    "status": {
                        "ready": true,
                        "state": "Initializing"
                    }
                  }
            "#,
            )
            .create();

        let pinecone = PineconeClient::new(
            Some("api_key".to_string()),
            Some(mockito::server_url()),
            None,
            None,
        )
        .unwrap();

        let create_index_response = pinecone
            .create_serverless_index("index_name", 10, Metric::Cosine, Cloud::Aws, "us-east-1")
            .await
            .expect("Failed to create serverless index");

        assert_eq!(create_index_response.name, "index_name");
        assert_eq!(create_index_response.dimension, 10);
        assert_eq!(
            create_index_response.metric,
            openapi::models::index_model::Metric::Euclidean
        );

        let spec = create_index_response.spec.serverless.unwrap();
        assert_eq!(spec.cloud, openapi::models::serverless_spec::Cloud::Aws);
        assert_eq!(spec.region, "us-east-1");

        Ok(())
    }

    #[tokio::test]
    async fn test_create_serverless_index_defaults() -> Result<(), PineconeError> {
        let _m = mock("POST", "/indexes")
            .with_status(201)
            .with_header("content-type", "application/json")
            .with_body(
                r#"
                {
                    "name": "index_name",
                    "dimension": 10,
                    "metric": "cosine",
                    "host": "host1",
                    "spec": {
                        "serverless": {
                            "cloud": "gcp",
                            "region": "us-east-1"
                        }
                    },
                    "status": {
                        "ready": true,
                        "state": "Initializing"
                    }
                  }
            "#,
            )
            .create();

        let pinecone = PineconeClient::new(
            Some("api_key".to_string()),
            Some(mockito::server_url()),
            None,
            None,
        )
        .unwrap();

        let create_index_response = pinecone
            .create_serverless_index(
                "index_name",
                10,
                Default::default(),
                Default::default(),
                "us-east-1",
            )
            .await
            .expect("Failed to create serverless index");

        assert_eq!(create_index_response.name, "index_name");
        assert_eq!(create_index_response.dimension, 10);
        assert_eq!(
            create_index_response.metric,
            openapi::models::index_model::Metric::Cosine
        );

        let spec = create_index_response.spec.serverless.unwrap();
        assert_eq!(spec.cloud, openapi::models::serverless_spec::Cloud::Gcp);
        assert_eq!(spec.region, "us-east-1");

        Ok(())
    }

    #[tokio::test]
    async fn test_describe_index() -> Result<(), PineconeError> {
        // Create a mock server
        let _m = mock("GET", "/indexes/serverless-index")
            .with_status(200)
            .with_header("content-type", "application/json")
            .with_body(
                r#"
                {
                    "name": "serverless-index",
                    "metric": "cosine",
                    "dimension": 1536,
                    "status": {
                       "ready": true,
                       "state": "Ready"
                    },
                    "host": "serverless-index-4zo0ijk.svc.us-east1-aws.pinecone.io",
                    "spec": {
                       "serverless": {
                          "region": "us-east-1",
                          "cloud": "aws"
                       }
                    }
                 }
            "#,
            )
            .create();

        // Construct Pinecone instance with the mock server URL
        let api_key = "test_api_key".to_string();
        let pinecone = PineconeClient::new(Some(api_key), Some(mockito::server_url()), None, None)
            .expect("Failed to create Pinecone instance");

        // Call describe_index and verify the result
        let index = pinecone
            .describe_index("serverless-index")
            .await
            .expect("Failed to describe index");

        let expected = IndexModel {
            name: "serverless-index".to_string(),
            metric: openapi::models::index_model::Metric::Cosine,
            dimension: 1536,
            status: Box::new(openapi::models::IndexModelStatus {
                ready: true,
                state: openapi::models::index_model_status::State::Ready,
            }),
            host: "serverless-index-4zo0ijk.svc.us-east1-aws.pinecone.io".to_string(),
            spec: Box::new(models::IndexModelSpec {
                serverless: Some(Box::new(models::ServerlessSpec {
                    cloud: openapi::models::serverless_spec::Cloud::Aws,
                    region: "us-east-1".to_string(),
                })),
                pod: None,
            }),
        };
        assert_eq!(index, expected);

        Ok(())
    }

    #[tokio::test]
    async fn test_list_indexes() -> Result<(), PineconeError> {
        // Create a mock server
        let _m = mock("GET", "/indexes")
            .with_status(200)
            .with_header("content-type", "application/json")
            .with_body(
                r#"
                {
                    "indexes": [
                        {
                            "name": "index1",
                            "dimension": 1536,
                            "metric": "cosine",
                            "host": "host1",
                            "spec": {},
                            "status": {
                                "ready": false,
                                "state": "Initializing"
                            }
                        },
                        {
                            "name": "index2",
                            "dimension": 1536,
                            "metric": "cosine",
                            "host": "host2",
                            "spec": {},
                            "status": {
                                "ready": false,
                                "state": "Initializing"
                            }
                        }
                    ]
                }
            "#,
            )
            .create();

        // Construct Pinecone instance with the mock server URL
        let api_key = "test_api_key".to_string();
        let pinecone = PineconeClient::new(Some(api_key), Some(mockito::server_url()), None, None)
            .expect("Failed to create Pinecone instance");

        // Call list_indexes and verify the result
        let index_list = pinecone
            .list_indexes()
            .await
            .expect("Failed to list indexes");

        let expected = IndexList {
            // name: String, dimension: i32, metric: Metric, host: String, spec: models::IndexModelSpec, status: models::IndexModelStatus)
            indexes: Some(vec![
                IndexModel::new(
                    "index1".to_string(),
                    1536,
                    openapi::models::index_model::Metric::Cosine,
                    "host1".to_string(),
                    models::IndexModelSpec::default(),
                    models::IndexModelStatus::default(),
                ),
                IndexModel::new(
                    "index2".to_string(),
                    1536,
                    openapi::models::index_model::Metric::Cosine,
                    "host2".to_string(),
                    models::IndexModelSpec::default(),
                    models::IndexModelStatus::default(),
                ),
            ]),
        };
        assert_eq!(index_list, expected);

        Ok(())
    }

    #[tokio::test]
    async fn test_create_pod_index() -> Result<(), PineconeError> {
        let _m = mock("POST", "/indexes")
            .with_status(201)
            .with_header("content-type", "application/json")
            .with_body(
                r#"
                {
                    "name": "test-index",
                    "dimension": 1536,
                    "metric": "euclidean",
                    "host": "semantic-search-c01b5b5.svc.us-west1-gcp.pinecone.io",
                    "spec": {
                        "pod": {
                        "environment": "us-east-1-aws",
                        "metadata_config": {
                            "indexed": [
                                "genre",
                                "title",
                                "imdb_rating"
                            ]
                        },
                        "pod_type": "p1.x1",
                        "pods": 1,
                        "replicas": 1,
                        "shards": 1
                        }
                    },
                    "status": {
                        "ready": true,
                        "state": "ScalingUpPodSize"
                    }
                }
            "#,
            )
            .create();

        let pinecone = PineconeClient::new(
            Some("api_key".to_string()),
            Some(mockito::server_url()),
            None,
            None,
        )
        .unwrap();

        let create_index_response = pinecone
            .create_pod_index(
                "test-index",
                1536,
                Metric::Euclidean,
                "us-east-1-aws",
                Some(1),
                Some(1),
                "p1.x1",
                1,
                Some(vec![
                    "genre".to_string(),
                    "title".to_string(),
                    "imdb_rating".to_string(),
                ]),
                Some("example-collection".to_string()),
                None,
            )
            .await
            .expect("Failed to create pod index");

        assert_eq!(create_index_response.name, "test-index");
        assert_eq!(create_index_response.dimension, 1536);
        assert_eq!(
            create_index_response.metric,
            openapi::models::index_model::Metric::Euclidean
        );

        let pod_spec = create_index_response.spec.pod.as_ref().unwrap();
        assert_eq!(pod_spec.environment, "us-east-1-aws");
        assert_eq!(pod_spec.pod_type, "p1.x1");
        assert_eq!(
            pod_spec.metadata_config.as_ref().unwrap().indexed,
            Some(vec![
                "genre".to_string(),
                "title".to_string(),
                "imdb_rating".to_string()
            ])
        );
        assert_eq!(pod_spec.pods, 1);
        assert_eq!(pod_spec.replicas, Some(1));
        assert_eq!(pod_spec.shards, Some(1));

        Ok(())
    }

    #[tokio::test]
    async fn test_create_pod_index_with_defaults() -> Result<(), PineconeError> {
        let _m = mock("POST", "/indexes")
            .with_status(201)
            .with_header("content-type", "application/json")
            .with_body(
                r#"
                {
                    "name": "test-index",
                    "dimension": 1536,
                    "metric": "cosine",
                    "host": "semantic-search-c01b5b5.svc.us-west1-gcp.pinecone.io",
                    "spec": {
                        "pod": {
                        "environment": "us-east-1-aws",
                        "metadata_config": {},
                        "pod_type": "p1.x1",
                        "pods": 1,
                        "replicas": 1,
                        "shards": 1
                        }
                    },
                    "status": {
                        "ready": true,
                        "state": "ScalingUpPodSize"
                    }
                }
            "#,
            )
            .create();

        let pinecone = PineconeClient::new(
            Some("api_key".to_string()),
            Some(mockito::server_url()),
            None,
            None,
        )
        .unwrap();

        let create_index_response = pinecone
            .create_pod_index(
                "test-index",
                1536,
                Default::default(),
                "us-east-1-aws",
                None,
                None,
                "p1.x1",
                1,
                None,
                None,
                None,
            )
            .await
            .expect("Failed to create pod index");

        assert_eq!(create_index_response.name, "test-index");
        assert_eq!(create_index_response.dimension, 1536);
        assert_eq!(
            create_index_response.metric,
            openapi::models::index_model::Metric::Cosine
        );

        let pod_spec = create_index_response.spec.pod.as_ref().unwrap();
        assert_eq!(pod_spec.environment, "us-east-1-aws");
        assert_eq!(pod_spec.pod_type, "p1.x1");
        assert_eq!(pod_spec.metadata_config.as_ref().unwrap().indexed, None);
        assert_eq!(pod_spec.pods, 1);
        assert_eq!(pod_spec.replicas, Some(1));
        assert_eq!(pod_spec.shards, Some(1));

        Ok(())
    }

    #[tokio::test]
    async fn test_create_pod_index_timeout() -> Result<(), PineconeError> {
        let _m = mock("POST", "/indexes")
            .with_status(201)
            .with_header("content-type", "application/json")
            .create();

        let pinecone = PineconeClient::new(
            Some("api_key".to_string()),
            Some(mockito::server_url()),
            None,
            None,
        )
        .unwrap();

        let create_index_response = pinecone.mock_timeout(1).await;
        assert_eq!(
            create_index_response.unwrap_err(),
            PineconeError::TimeoutError
        );
        Ok(())
    }

    #[tokio::test]
    async fn test_delete_index() -> Result<(), PineconeError> {
        let _m = mock("DELETE", "/indexes/index_name")
            .with_status(204)
            .create();

        let pinecone = PineconeClient::new(
            Some("api_key".to_string()),
            Some(mockito::server_url()),
            None,
            None,
        );

        let delete_index_request = pinecone.unwrap().delete_index("index_name").await;
        assert!(delete_index_request.is_ok());

        Ok(())
    }

    #[tokio::test]
    async fn test_create_collection() -> Result<(), PineconeError> {
        // Create a mock server
        let _m = mock("POST", "/collections")
            .with_status(201)
            .with_header("content-type", "application/json")
            .with_body(
                r#"
                {
                    "name": "example-collection",
                    "size": 10000000,
                    "status": "Initializing",
                    "dimension": 1536,
                    "vector_count": 120000,
                    "environment": "us-east1-gcp"
                  }
            "#,
            )
            .create();

        // Construct Pinecone instance with the mock server URL
        let api_key = "test_api_key".to_string();
        let pinecone = PineconeClient::new(Some(api_key), Some(mockito::server_url()), None, None)
            .expect("Failed to create Pinecone instance");

        // Call create_collection and verify the result
        let collection = pinecone
            .create_collection("collection1", "index1")
            .await
            .expect("Failed to create collection");

        let expected = CollectionModel {
            name: "example-collection".to_string(),
            size: Some(10000000),
            status: Status::Initializing,
            dimension: Some(1536),
            vector_count: Some(120000),
            environment: "us-east1-gcp".to_string(),
        };
        assert_eq!(collection, expected);

        Ok(())
    }
}<|MERGE_RESOLUTION|>--- conflicted
+++ resolved
@@ -2,13 +2,8 @@
 use crate::utils::errors::PineconeError;
 use openapi::apis::manage_indexes_api;
 use openapi::models::{
-<<<<<<< HEAD
-    CreateIndexRequest, CreateIndexRequestSpec, IndexList, IndexModel, PodSpec,
-    PodSpecMetadataConfig, ServerlessSpec,
-=======
     CollectionModel, CreateCollectionRequest, CreateIndexRequest, CreateIndexRequestSpec,
-    IndexList, IndexModel, ServerlessSpec,
->>>>>>> c0dd4a30
+    IndexList, IndexModel, PodSpec, PodSpecMetadataConfig, ServerlessSpec,
 };
 use std::time::Duration;
 
@@ -39,13 +34,8 @@
     /// let pinecone = PineconeClient::new(None, None, None, None).unwrap();
     ///
     /// // Create an index.
-<<<<<<< HEAD
     /// let create_index_response = pinecone.create_serverless_index(
     ///     "create-index", // Name of the index
-=======
-    /// let create_index_request = pinecone.create_serverless_index(
-    ///     "index-name", // Name of the index
->>>>>>> c0dd4a30
     ///     10, // Dimension of the vectors
     ///     Metric::Cosine, // Distance metric
     ///     Cloud::Aws, // Cloud provider
@@ -185,9 +175,9 @@
     ///     "p1.x1", // Pod type
     ///     1, // Number of pods
     ///     Some( // Metadata fields to index
-    ///         vec!["genre".to_string(), 
-    ///         "title".to_string(), 
-    ///         "imdb_rating".to_string()]), 
+    ///         vec!["genre".to_string(),
+    ///         "title".to_string(),
+    ///         "imdb_rating".to_string()]),
     ///     Some("example-collection".to_string()), // Source collection
     ///     None // Request timeout
     /// )
@@ -250,6 +240,7 @@
         }
     }
 
+    // Helper function to make async create_index call
     async fn create_pod_index_call(
         &self,
         create_index_request: CreateIndexRequest,
@@ -292,16 +283,6 @@
         }
     }
 
-<<<<<<< HEAD
-    // Test function to mock a timeout error
-    async fn mock_timeout(&self, timeout: u32) -> Result<(), PineconeError> {
-        let timeout = std::time::Duration::from_secs(timeout.into());
-        match tokio::time::timeout(timeout, tokio::time::sleep(Duration::from_secs(1000000000)))
-            .await
-        {
-            Ok(_) => Ok(()),
-            Err(_) => Err(PineconeError::TimeoutError),
-=======
     /// Creates a collection from an index.
     ///
     /// ### Arguments
@@ -345,7 +326,17 @@
                 name: name.to_string(),
                 openapi_error: e,
             }),
->>>>>>> c0dd4a30
+        }
+    }
+
+    // Test function to mock a timeout error
+    async fn mock_timeout(&self, timeout: u32) -> Result<(), PineconeError> {
+        let timeout = std::time::Duration::from_secs(timeout.into());
+        match tokio::time::timeout(timeout, tokio::time::sleep(Duration::from_secs(1000000000)))
+            .await
+        {
+            Ok(_) => Ok(()),
+            Err(_) => Err(PineconeError::TimeoutError),
         }
     }
 }
