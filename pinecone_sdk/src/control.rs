--- conflicted
+++ resolved
@@ -128,18 +128,10 @@
     /// # }
     /// ```
     pub async fn list_indexes(&self) -> Result<IndexList, PineconeError> {
-<<<<<<< HEAD
         let response = manage_indexes_api::list_indexes(&self.openapi_config()).await;
         match response {
             Ok(response) => Ok(response),
             Err(e) => Err(PineconeError::ListIndexesError { openapi_error: e }),
-=======
-        match manage_indexes_api::list_indexes(&self.openapi_config()).await {
-            Ok(response) => {
-                println!("{:?}", response);
-                Ok(response)
-            }
-            Err(e) => Err(PineconeError::ListIndexesError { openapi_error: e }),
         }
     }
 
@@ -149,7 +141,7 @@
     /// * name: &str - The name of the index to be deleted.
     ///
     /// ### Return
-    /// * Returns a `Result<(), PineconeError>` object. 
+    /// * Returns a `Result<(), PineconeError>` object.
     ///
     /// ### Example
     /// ```no_run
@@ -171,7 +163,6 @@
                 name: name.to_string(),
                 openapi_error: e,
             }),
->>>>>>> 8f0525bd
         }
     }
 }
