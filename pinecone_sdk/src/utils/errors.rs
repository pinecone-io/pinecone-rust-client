<<<<<<< HEAD
use openapi::apis::{
    manage_indexes_api::{CreateIndexError, DescribeIndexError},
    Error as OpenAPIError,
};
=======
use openapi::apis::{manage_indexes_api::{CreateIndexError, ListIndexesError}, Error as OpenAPIError};
>>>>>>> 0900c891
use snafu::prelude::*;

/// PineconeError is the error type for all Pinecone SDK errors.
#[derive(Debug, Snafu)]
pub enum PineconeError {
    /// APIKeyMissingError: API key is not provided as an argument nor in the environment variable `PINECONE_API_KEY`.
    #[snafu(display("API key missing."))]
    APIKeyMissingError,

    /// CreateIndexError: Failed to create an index.
    #[snafu(display("Failed to create an index."))]
    CreateIndexError {
        /// openapi_error: Error object for OpenAPI error.
        openapi_error: OpenAPIError<CreateIndexError>,
    },

    /// DescribeIndexError: Failed to create an index.
    #[snafu(display("Failed to describe an index."))]
    DescribeIndexError {
        /// openapi_error: Error object for OpenAPI error.
        openapi_error: OpenAPIError<DescribeIndexError>,
    },

    /// InvalidCloudError: Provided cloud is not valid.
    #[snafu(display("Invalid cloud '{}'.", cloud))]
    InvalidCloudError {
        /// cloud: Cloud name.
        cloud: String,
    },

    /// InvalidHeadersError: Provided headers are not valid. Expects JSON.
    #[snafu(display("Failed to parse headers: {}", json_error))]
    InvalidHeadersError {
        /// json_error: Error object for JSON parsing error.
        json_error: serde_json::Error,
    },

    /// InvalidMetricError: Provided metric is not valid.
    #[snafu(display("Invalid metric '{}'.", metric))]
    InvalidMetricError {
        /// metric: Metric name.
        metric: String,
    },

<<<<<<< HEAD
=======
    /// ListIndexesError: Failed to list indexes.
    #[snafu(display("Failed to list indexes."))]
    ListIndexesError {
        /// openapi_error: Error object for OpenAPI error.
        openapi_error: OpenAPIError<ListIndexesError>,
    },

    /// MissingNameError: Index name is missing.
    #[snafu(display("Index name missing."))]
    MissingNameError,

>>>>>>> 0900c891
    /// MissingDimensionError: Index dimension is missing.
    #[snafu(display("Dimension missing."))]
    MissingDimensionError,

    /// MissingNameError: Index name is missing.
    #[snafu(display("Index name missing."))]
    MissingNameError,

    /// MissingSpecError: Index spec is missing.
    #[snafu(display("Spec missing."))]
    MissingSpecError,
}

impl PartialEq for PineconeError {
    fn eq(&self, other: &Self) -> bool {
        match (self, other) {
            (PineconeError::APIKeyMissingError, PineconeError::APIKeyMissingError) => true,
            (PineconeError::CreateIndexError { .. }, PineconeError::CreateIndexError { .. }) => {
                true
            }
            (PineconeError::MissingNameError, PineconeError::MissingNameError) => true,
            (PineconeError::MissingDimensionError, PineconeError::MissingDimensionError) => true,
            (PineconeError::MissingSpecError, PineconeError::MissingSpecError) => true,
            (
                PineconeError::InvalidHeadersError { .. },
                PineconeError::InvalidHeadersError { .. },
            ) => true,
            (PineconeError::InvalidCloudError { .. }, PineconeError::InvalidCloudError { .. }) => {
                true
            }
            (
                PineconeError::InvalidMetricError { .. },
                PineconeError::InvalidMetricError { .. },
            ) => true,
            _ => false,
        }
    }
}<|MERGE_RESOLUTION|>--- conflicted
+++ resolved
@@ -1,11 +1,7 @@
-<<<<<<< HEAD
 use openapi::apis::{
-    manage_indexes_api::{CreateIndexError, DescribeIndexError},
+    manage_indexes_api::{CreateIndexError, DescribeIndexError, ListIndexesError},
     Error as OpenAPIError,
 };
-=======
-use openapi::apis::{manage_indexes_api::{CreateIndexError, ListIndexesError}, Error as OpenAPIError};
->>>>>>> 0900c891
 use snafu::prelude::*;
 
 /// PineconeError is the error type for all Pinecone SDK errors.
@@ -50,8 +46,6 @@
         metric: String,
     },
 
-<<<<<<< HEAD
-=======
     /// ListIndexesError: Failed to list indexes.
     #[snafu(display("Failed to list indexes."))]
     ListIndexesError {
@@ -59,11 +53,6 @@
         openapi_error: OpenAPIError<ListIndexesError>,
     },
 
-    /// MissingNameError: Index name is missing.
-    #[snafu(display("Index name missing."))]
-    MissingNameError,
-
->>>>>>> 0900c891
     /// MissingDimensionError: Index dimension is missing.
     #[snafu(display("Dimension missing."))]
     MissingDimensionError,
