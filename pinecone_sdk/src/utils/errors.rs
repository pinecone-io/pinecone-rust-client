--- conflicted
+++ resolved
@@ -92,15 +92,8 @@
 
     /// CollectionNotFoundError: Collection of given name does not exist
     CollectionNotFoundError {
-<<<<<<< HEAD
-        /// HTTP status code.
-        status: StatusCode,
-        /// Error message.
-        message: String,
-=======
-        /// Source error
-        source: WrappedResponseContent,
->>>>>>> 59503294
+        /// Source error
+        source: WrappedResponseContent,
     },
 
     /// IndexNotFoundError: Index of given name does not exist
@@ -133,16 +126,10 @@
         source: WrappedResponseContent,
     },
 
-    /// UpsertError: Failed to upsert data.
-    UpsertError {
-        /// Source error
-        source: tonic::Status,
-    },
-
-    /// ListError: Failed to list data.
-    ListError {
-        /// inner: Error object for tonic error.
-        inner: Box<tonic::Status>,
+    /// DataPlaneError: Failed to perform a data plane operation.
+    DataPlaneError {
+        /// Error status
+        status: tonic::Status,
     },
 }
 
@@ -269,8 +256,8 @@
             PineconeError::ConnectionError { source } => {
                 write!(f, "Connection error: {}", source)
             }
-            PineconeError::UpsertError { source } => {
-                write!(f, "Upsert error: {}", source)
+            PineconeError::DataPlaneError { status } => {
+                write!(f, "Data plane error: {}", status)
             }
         }
     }
@@ -302,7 +289,7 @@
             PineconeError::InvalidHeadersError { message: _ } => None,
             PineconeError::TimeoutError { message: _ } => None,
             PineconeError::ConnectionError { source } => Some(source.as_ref()),
-            PineconeError::UpsertError { source } => Some(source),
+            PineconeError::DataPlaneError { status } => Some(status),
         }
     }
 }
