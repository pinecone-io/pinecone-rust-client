use openapi::apis::{
    manage_indexes_api::{
<<<<<<< HEAD
        CreateIndexError, DeleteCollectionError, DeleteIndexError, DescribeIndexError,
=======
        CreateCollectionError, CreateIndexError, DeleteIndexError, DescribeIndexError,
>>>>>>> c0dd4a30
        ListIndexesError,
    },
    Error as OpenAPIError,
};
use snafu::prelude::*;

/// PineconeError is the error type for all Pinecone SDK errors.
#[derive(Debug, Snafu)]
pub enum PineconeError {
    /// APIKeyMissingError: API key is not provided as an argument nor in the environment variable `PINECONE_API_KEY`.
    #[snafu(display("API key missing."))]
    APIKeyMissingError,

    /// CreateCollectionError: Failed to create a collection.
    #[snafu(display("Failed to create collection '{}'.", name))]
    CreateCollectionError {
        /// name: Collection name.
        name: String,
        /// openapi_error: Error object for OpenAPI error.
        openapi_error: OpenAPIError<CreateCollectionError>,
    },

    /// CreateIndexError: Failed to create an index.
    #[snafu(display("Failed to create an index."))]
    CreateIndexError {
        /// openapi_error: Error object for OpenAPI error.
        openapi_error: OpenAPIError<CreateIndexError>,
    },

    /// DeleteCollectionError: Failed to delete an index.
    #[snafu(display("Failed to delete collection '{}'.", name))]
    DeleteCollectionError {
        /// name: Index name.
        name: String,
        /// openapi_error: Error object for OpenAPI error.
        openapi_error: OpenAPIError<DeleteCollectionError>,
    },

    /// DeleteIndexError: Failed to delete an index.
    #[snafu(display("Failed to delete index '{}'.", name))]
    DeleteIndexError {
        /// name: Index name.
        name: String,
        /// openapi_error: Error object for OpenAPI error.
        openapi_error: OpenAPIError<DeleteIndexError>,
    },

    /// DescribeIndexError: Failed to describe an index.
    #[snafu(display("Failed to describe the index '{}'.", name))]
    DescribeIndexError {
        /// name: Index name.
        name: String,
        /// openapi_error: Error object for OpenAPI error.
        openapi_error: OpenAPIError<DescribeIndexError>,
    },

    /// InvalidCloudError: Provided cloud is not valid.
    #[snafu(display("Invalid cloud '{}'.", cloud))]
    InvalidCloudError {
        /// cloud: Cloud name.
        cloud: String,
    },

    /// InvalidHeadersError: Provided headers are not valid. Expects JSON.
    #[snafu(display("Failed to parse headers: {}", json_error))]
    InvalidHeadersError {
        /// json_error: Error object for JSON parsing error.
        json_error: serde_json::Error,
    },

    /// InvalidMetricError: Provided metric is not valid.
    #[snafu(display("Invalid metric '{}'.", metric))]
    InvalidMetricError {
        /// metric: Metric name.
        metric: String,
    },

    /// ListIndexesError: Failed to list indexes.
    #[snafu(display("Failed to list indexes."))]
    ListIndexesError {
        /// openapi_error: Error object for OpenAPI error.
        openapi_error: OpenAPIError<ListIndexesError>,
    },

    /// MissingDimensionError: Index dimension is missing.
    #[snafu(display("Dimension missing."))]
    MissingDimensionError,

    /// MissingNameError: Index name is missing.
    #[snafu(display("Index name missing."))]
    MissingNameError,

    /// MissingSpecError: Index spec is missing.
    #[snafu(display("Spec missing."))]
    MissingSpecError,
}

impl PartialEq for PineconeError {
    fn eq(&self, other: &Self) -> bool {
        match (self, other) {
            (PineconeError::APIKeyMissingError, PineconeError::APIKeyMissingError) => true,
            (PineconeError::CreateIndexError { .. }, PineconeError::CreateIndexError { .. }) => {
                true
            }
            (PineconeError::MissingNameError, PineconeError::MissingNameError) => true,
            (PineconeError::MissingDimensionError, PineconeError::MissingDimensionError) => true,
            (PineconeError::MissingSpecError, PineconeError::MissingSpecError) => true,
            (
                PineconeError::InvalidHeadersError { .. },
                PineconeError::InvalidHeadersError { .. },
            ) => true,
            (PineconeError::InvalidCloudError { .. }, PineconeError::InvalidCloudError { .. }) => {
                true
            }
            (
                PineconeError::InvalidMetricError { .. },
                PineconeError::InvalidMetricError { .. },
            ) => true,
            _ => false,
        }
    }
}<|MERGE_RESOLUTION|>--- conflicted
+++ resolved
@@ -1,11 +1,7 @@
 use openapi::apis::{
     manage_indexes_api::{
-<<<<<<< HEAD
-        CreateIndexError, DeleteCollectionError, DeleteIndexError, DescribeIndexError,
-=======
-        CreateCollectionError, CreateIndexError, DeleteIndexError, DescribeIndexError,
->>>>>>> c0dd4a30
-        ListIndexesError,
+        CreateCollectionError, CreateIndexError, DeleteCollectionError, DeleteIndexError,
+        DescribeIndexError, ListIndexesError,
     },
     Error as OpenAPIError,
 };
