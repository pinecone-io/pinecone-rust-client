use openapi::apis::{Error as OpenApiError, ResponseContent};
use reqwest::{self, StatusCode};

/// PineconeError is the error type for all Pinecone SDK errors.
#[derive(Debug)]
pub enum PineconeError {
    /// APIKeyMissingError: API key is not provided as an argument nor in the environment variable `PINECONE_API_KEY`.
    APIKeyMissingError {
        /// Error message.
        message: String,
    },

    /// InvalidHeadersError: Provided headers are not valid. Expects JSON.
    InvalidHeadersError {
        /// Error message.
        message: String,
    },

    /// TimeoutError: Request timed out.
    TimeoutError {
        /// Error message.
        message: String,
    },

<<<<<<< HEAD
    /// ConnectionError: Failed to establish a connection.
    ConnectionError {
        /// inner: Error object for connection error.
        inner: Box<dyn std::error::Error>,
    },

    /// CreateCollectionError: Failed to create a collection.
    #[snafu(display("Failed to create collection '{}'.", name))]
    CreateCollectionError {
        /// name: Collection name.
        name: String,
        /// openapi_error: Error object for OpenAPI error.
        openapi_error: OpenAPIError<CreateCollectionError>,
=======
    /// ReqwestError: Error caused by Reqwest
    ReqwestError {
        /// HTTP status code.
        status: StatusCode,
        /// Error message.
        message: String,
>>>>>>> 947933d7
    },

    /// SerdeError: Error caused by Serde
    SerdeError {
        /// Error message.
        message: String,
    },

    /// IoError: Error caused by IO
    IoError {
        /// Error message.
        message: String,
    },

    /// BadRequestError: Bad request. The request body included invalid request parameters
    BadRequestError {
        /// HTTP status code.
        status: StatusCode,
        /// Error message.
        message: String,
    },

    /// UnauthorizedError: Unauthorized. Possibly caused by invalid API key
    UnauthorizedError {
        /// HTTP status code.
        status: StatusCode,
        /// Error message.
        message: String,
    },

    /// PodQuotaExceededError: Pod quota exceeded
    PodQuotaExceededError {
        /// HTTP status code.
        status: StatusCode,
        /// Error message.
        message: String,
    },

    /// CollectionsQuotaExceededError: Collections quota exceeded
    CollectionsQuotaExceededError {
        /// HTTP status code.
        status: StatusCode,
        /// Error message.
        message: String,
    },

    /// InvalidCloudError: Provided cloud is not valid.
    InvalidCloudError {
        /// HTTP status code.
        status: StatusCode,
        /// Error message.
        message: String,
    },

    /// InvalidRegionError: Provided region is not valid.
    InvalidRegionError {
        /// HTTP status code.
        status: StatusCode,
        /// Error message.
        message: String,
    },

    /// CollectionNotFoundError: Collection of given name does not exist
    CollectionNotFoundError {
        /// HTTP status code.
        status: StatusCode,
        /// Error message.
        message: String
    },

    /// IndexNotFoundError: Index of given name does not exist
    IndexNotFoundError {
        /// HTTP status code.
        status: StatusCode,
        /// Error message.
        message: String,
    },

    /// IndexAlreadyExistsError: Index of given name already exists
    IndexAlreadyExistsError {
        /// HTTP status code.
        status: StatusCode,
        /// Error message.
        message: String,
    },

    /// CollectionAlreadyExistsError: Collection of given name already exists
    CollectionAlreadyExistsError {
        /// HTTP status code.
        status: StatusCode,
        /// Error message.
        message: String,
    },

    /// Unprocessable entity error: The request body could not be deserialized
    UnprocessableEntityError {
        /// HTTP status code.
        status: StatusCode,
        /// Error message.
        message: String,
    },

    /// PendingCollectionError: There is a pending collection created from this index
    PendingCollectionError {
        /// HTTP status code.
        status: StatusCode,
        /// Error message.
        message: String,
    },

    /// InternalServerError: Internal server error
    InternalServerError {
        /// HTTP status code.
        status: StatusCode,
        /// Error message.
        message: String,
    },
}

<<<<<<< HEAD
    /// TimeoutError: Request timed out.
    #[snafu(display("Request timed out."))]
    TimeoutError,

    /// UpsertError: Failed to upsert data.
    UpsertError {
        /// inner: Error object for tonic error.
        inner: Box<tonic::Status>,
    },
=======
// Implement the conversion from OpenApiError to PineconeError for CreateIndexError.
impl<T> From<(OpenApiError<T>, String)> for PineconeError {
    fn from((error, message): (OpenApiError<T>, String)) -> Self {
        err_handler(error, message)
    }
}

// Helper function to extract status/error message
fn err_handler<T>(e: OpenApiError<T>, message: String) -> PineconeError {
    match e {
        OpenApiError::Reqwest(inner) => PineconeError::ReqwestError {
            status: inner.status().unwrap_or(StatusCode::INTERNAL_SERVER_ERROR),
            message: inner.to_string(),
        },
        OpenApiError::Serde(inner) => PineconeError::SerdeError {
            message: inner.to_string(),
        },
        OpenApiError::Io(inner) => PineconeError::IoError {
            message: inner.to_string(),
        },
        OpenApiError::ResponseError(inner) => handle_response_error(inner, message),
    }
}

// Helper function to handle response errors
fn handle_response_error<T>(e: ResponseContent<T>, message: String) -> PineconeError {
    let err_message = e.content;
    let status = e.status;
    let message = format!("{message}: {err_message}");

    match status {
        StatusCode::BAD_REQUEST => PineconeError::BadRequestError { status, message },
        StatusCode::UNAUTHORIZED => PineconeError::UnauthorizedError { status, message },
        StatusCode::FORBIDDEN => parse_quota_exceeded_error(message),
        StatusCode::NOT_FOUND => parse_not_found_error(message),
        StatusCode::CONFLICT => parse_conflict_error(message),
        StatusCode::PRECONDITION_FAILED => {
            PineconeError::PendingCollectionError { status, message }
        }
        StatusCode::UNPROCESSABLE_ENTITY => {
            PineconeError::UnprocessableEntityError { status, message }
        }
        StatusCode::INTERNAL_SERVER_ERROR => PineconeError::InternalServerError { status, message },
        _ => PineconeError::ReqwestError { status, message },
    }
}

fn parse_not_found_error(message: String) -> PineconeError {
    if message.contains("Index") {
        PineconeError::IndexNotFoundError {
            status: StatusCode::NOT_FOUND,
            message,
        }
    } else if message.contains("Collection") {
        PineconeError::CollectionNotFoundError {
            status: StatusCode::NOT_FOUND,
            message,
        }
    } else if message.contains("region") {
        PineconeError::InvalidRegionError {
            status: StatusCode::NOT_FOUND,
            message,
        }
    } else if message.contains("cloud") {
        PineconeError::InvalidCloudError {
            status: StatusCode::NOT_FOUND,
            message,
        }
    } else {
        PineconeError::InternalServerError {
            status: StatusCode::INTERNAL_SERVER_ERROR,
            message,
        }
    }
}

fn parse_conflict_error(message: String) -> PineconeError {
    if message.contains("index") {
        PineconeError::IndexAlreadyExistsError {
            status: StatusCode::CONFLICT,
            message,
        }
    } else if message.contains("collection") {
        PineconeError::CollectionAlreadyExistsError {
            status: StatusCode::CONFLICT,
            message,
        }
    } else {
        PineconeError::InternalServerError {
            status: StatusCode::INTERNAL_SERVER_ERROR,
            message,
        }
    }
}

fn parse_quota_exceeded_error(message: String) -> PineconeError {
    if message.contains("index") {
        PineconeError::PodQuotaExceededError {
            status: StatusCode::FORBIDDEN,
            message,
        }
    } else if message.contains("Collection") {
        PineconeError::CollectionsQuotaExceededError {
            status: StatusCode::FORBIDDEN,
            message,
        }
    } else {
        PineconeError::InternalServerError {
            status: StatusCode::INTERNAL_SERVER_ERROR,
            message,
        }
    }
>>>>>>> 947933d7
}<|MERGE_RESOLUTION|>--- conflicted
+++ resolved
@@ -22,28 +22,24 @@
         message: String,
     },
 
-<<<<<<< HEAD
     /// ConnectionError: Failed to establish a connection.
     ConnectionError {
         /// inner: Error object for connection error.
         inner: Box<dyn std::error::Error>,
     },
 
-    /// CreateCollectionError: Failed to create a collection.
-    #[snafu(display("Failed to create collection '{}'.", name))]
-    CreateCollectionError {
-        /// name: Collection name.
-        name: String,
-        /// openapi_error: Error object for OpenAPI error.
-        openapi_error: OpenAPIError<CreateCollectionError>,
-=======
+    /// ConnectionError: Failed to establish a connection.
+    ConnectionError {
+        /// inner: Error object for connection error.
+        inner: Box<dyn std::error::Error>,
+    },
+
     /// ReqwestError: Error caused by Reqwest
     ReqwestError {
         /// HTTP status code.
         status: StatusCode,
         /// Error message.
         message: String,
->>>>>>> 947933d7
     },
 
     /// SerdeError: Error caused by Serde
@@ -161,19 +157,14 @@
         /// Error message.
         message: String,
     },
-}
-
-<<<<<<< HEAD
-    /// TimeoutError: Request timed out.
-    #[snafu(display("Request timed out."))]
-    TimeoutError,
 
     /// UpsertError: Failed to upsert data.
     UpsertError {
         /// inner: Error object for tonic error.
         inner: Box<tonic::Status>,
     },
-=======
+}
+
 // Implement the conversion from OpenApiError to PineconeError for CreateIndexError.
 impl<T> From<(OpenApiError<T>, String)> for PineconeError {
     fn from((error, message): (OpenApiError<T>, String)) -> Self {
@@ -286,5 +277,4 @@
             message,
         }
     }
->>>>>>> 947933d7
 }