use openapi::apis::{Error as OpenApiError, ResponseContent};

use reqwest::{self, StatusCode};

/// PineconeError is the error type for all Pinecone SDK errors.
#[derive(Debug)]
pub enum PineconeError {
    /// UnknownResponseError: Unknown response error.
    UnknownResponseError {
        /// status code
        status: StatusCode,
        /// message
        message: String,
    },
    /// APIKeyMissingError: API key is not provided as an argument nor in the environment variable `PINECONE_API_KEY`.
    APIKeyMissingError {
        /// Error message.
        message: String,
    },

    /// InvalidHeadersError: Provided headers are not valid. Expects JSON.
    InvalidHeadersError {
        /// Error message.
        message: String,
    },

    /// TimeoutError: Request timed out.
    TimeoutError {
        /// Error message.
        message: String,
    },

    /// ConnectionError: Failed to establish a connection.
    ConnectionError {
        /// inner: Error object for connection error.
        source: Box<dyn std::error::Error>,
    },

    /// ReqwestError: Error caused by Reqwest
    ReqwestError {
        /// Source error
        source: reqwest::Error,
    },

    /// SerdeError: Error caused by Serde
    SerdeError {
        /// Source of the error.
        source: serde_json::Error,
    },

    /// IoError: Error caused by IO
    IoError {
        /// Error message.
        message: String,
    },

    /// BadRequestError: Bad request. The request body included invalid request parameters
    BadRequestError {
        /// Source error
        source: WrappedResponseContent,
    },

    /// UnauthorizedError: Unauthorized. Possibly caused by invalid API key
    UnauthorizedError {
        /// Source error
        source: WrappedResponseContent,
    },

    /// PodQuotaExceededError: Pod quota exceeded
    PodQuotaExceededError {
        /// Source error
        source: WrappedResponseContent,
    },

    /// CollectionsQuotaExceededError: Collections quota exceeded
    CollectionsQuotaExceededError {
        /// Source error
        source: WrappedResponseContent,
    },

    /// InvalidCloudError: Provided cloud is not valid.
    InvalidCloudError {
        /// Source error
        source: WrappedResponseContent,
    },

    /// InvalidRegionError: Provided region is not valid.
    InvalidRegionError {
        /// Source error
        source: WrappedResponseContent,
    },

    /// CollectionNotFoundError: Collection of given name does not exist
    CollectionNotFoundError {
        /// Source error
        source: WrappedResponseContent,
    },

    /// IndexNotFoundError: Index of given name does not exist
    IndexNotFoundError {
        /// Source error
        source: WrappedResponseContent,
    },

    /// ResourceAlreadyExistsError: Resource of given name already exists
    ResourceAlreadyExistsError {
        /// Source error
        source: WrappedResponseContent,
    },

    /// Unprocessable entity error: The request body could not be deserialized
    UnprocessableEntityError {
        /// Source error
        source: WrappedResponseContent,
    },

    /// PendingCollectionError: There is a pending collection created from this index
    PendingCollectionError {
        /// Source error
        source: WrappedResponseContent,
    },

    /// InternalServerError: Internal server error
    InternalServerError {
        /// Source error
        source: WrappedResponseContent,
    },

    /// DataPlaneError: Failed to perform a data plane operation.
    DataPlaneError {
        /// Error status
        status: tonic::Status,
    },

    /// DescribeIndexStatsError: Failed to describe index stats.
    DescribeIndexStatsError {
        /// Source error
        source: tonic::Status,
    },
}

// Implement the conversion from OpenApiError to PineconeError for CreateIndexError.
impl<T> From<OpenApiError<T>> for PineconeError {
    fn from(error: OpenApiError<T>) -> Self {
        match error {
            OpenApiError::Reqwest(inner) => PineconeError::ReqwestError { source: inner },
            OpenApiError::Serde(inner) => PineconeError::SerdeError { source: inner },
            OpenApiError::Io(inner) => PineconeError::IoError {
                message: inner.to_string(),
            },
            OpenApiError::ResponseError(inner) => handle_response_error(inner.into()),
        }
    }
}

// Helper function to handle response errors
fn handle_response_error(source: WrappedResponseContent) -> PineconeError {
    let status = source.status;
    let message = source.content.clone();

    match status {
        StatusCode::BAD_REQUEST => PineconeError::BadRequestError { source },
        StatusCode::UNAUTHORIZED => PineconeError::UnauthorizedError { source },
        StatusCode::FORBIDDEN => parse_quota_exceeded_error(source, message),
        StatusCode::NOT_FOUND => parse_not_found_error(source, message),
        StatusCode::CONFLICT => PineconeError::ResourceAlreadyExistsError { source },
        StatusCode::PRECONDITION_FAILED => PineconeError::PendingCollectionError { source },
        StatusCode::UNPROCESSABLE_ENTITY => PineconeError::UnprocessableEntityError { source },
        StatusCode::INTERNAL_SERVER_ERROR => PineconeError::InternalServerError { source },
        _ => PineconeError::UnknownResponseError { status, message },
    }
}

fn parse_not_found_error(source: WrappedResponseContent, message: String) -> PineconeError {
    if message.contains("Index") {
        PineconeError::IndexNotFoundError { source }
    } else if message.contains("Collection") {
        PineconeError::CollectionNotFoundError { source }
    } else if message.contains("region") {
        PineconeError::InvalidRegionError { source }
    } else if message.contains("cloud") {
        PineconeError::InvalidCloudError { source }
    } else {
        PineconeError::InternalServerError { source }
    }
}

fn parse_quota_exceeded_error(source: WrappedResponseContent, message: String) -> PineconeError {
    if message.contains("index") {
        PineconeError::PodQuotaExceededError { source }
    } else if message.contains("Collection") {
        PineconeError::CollectionsQuotaExceededError { source }
    } else {
        PineconeError::InternalServerError { source }
    }
}

impl std::fmt::Display for PineconeError {
    fn fmt(&self, f: &mut std::fmt::Formatter<'_>) -> std::fmt::Result {
        match self {
            PineconeError::UnknownResponseError { status, message } => {
                write!(
                    f,
                    "Unknown response error: status: {}, message: {}",
                    status, message
                )
            },
            PineconeError::ResourceAlreadyExistsError { source } => {
                write!(f, "Resource already exists error: {}", source)
            },
            PineconeError::UnprocessableEntityError { source } => {
                write!(f, "Unprocessable entity error: {}", source)
            },
            PineconeError::PendingCollectionError { source } => {
                write!(f, "Pending collection error: {}", source)
            },
            PineconeError::InternalServerError { source } => {
                write!(f, "Internal server error: {}", source)
            },
            PineconeError::ReqwestError { source } => {
                write!(f, "Reqwest error: {}", source.to_string())
            },
            PineconeError::SerdeError { source } => {
                write!(f, "Serde error: {}", source.to_string())
            },
            PineconeError::IoError { message } => {
                write!(f, "IO error: {}", message)
            },
            PineconeError::BadRequestError { source } => {
                write!(f, "Bad request error: {}", source)
            },
            PineconeError::UnauthorizedError { source } => {
                write!(f, "Unauthorized error: status: {}", source)
            },
            PineconeError::PodQuotaExceededError { source } => {
                write!(f, "Pod quota exceeded error: {}", source)
            },
            PineconeError::CollectionsQuotaExceededError { source } => {
                write!(f, "Collections quota exceeded error: {}", source)
            },
            PineconeError::InvalidCloudError { source } => {
                write!(f, "Invalid cloud error: status: {}", source)
            },
            PineconeError::InvalidRegionError { source } => {
                write!(f, "Invalid region error: {}", source)
            },
            PineconeError::CollectionNotFoundError { source } => {
                write!(f, "Collection not found error: {}", source)
            },
            PineconeError::IndexNotFoundError { source } => {
                write!(f, "Index not found error: status: {}", source)
            },
            PineconeError::APIKeyMissingError { message } => {
                write!(f, "API key missing error: {}", message)
            },
            PineconeError::InvalidHeadersError { message } => {
                write!(f, "Invalid headers error: {}", message)
            },
            PineconeError::TimeoutError { message } => {
                write!(f, "Timeout error: {}", message)
            },
            PineconeError::ConnectionError { source } => {
                write!(f, "Connection error: {}", source)
<<<<<<< HEAD
            },
            PineconeError::UpsertError { source } => {
                write!(f, "Upsert error: {}", source)
            },
            PineconeError::DescribeIndexStatsError { source } => {
                write!(f, "Describe index stats error: {}", source)
            },
=======
            }
            PineconeError::DataPlaneError { status } => {
                write!(f, "Data plane error: {}", status)
            }
>>>>>>> 2a337cb4
        }
    }
}

impl std::error::Error for PineconeError {
    fn source(&self) -> Option<&(dyn std::error::Error + 'static)> {
        match self {
            PineconeError::UnknownResponseError {
                status: _,
                message: _,
            } => None,
            PineconeError::ReqwestError { source } => Some(source),
            PineconeError::SerdeError { source } => Some(source),
            PineconeError::IoError { message: _ } => None,
            PineconeError::BadRequestError { source } => Some(source),
            PineconeError::UnauthorizedError { source } => Some(source),
            PineconeError::PodQuotaExceededError { source } => Some(source),
            PineconeError::CollectionsQuotaExceededError { source } => Some(source),
            PineconeError::InvalidCloudError { source } => Some(source),
            PineconeError::InvalidRegionError { source } => Some(source),
            PineconeError::CollectionNotFoundError { source } => Some(source),
            PineconeError::IndexNotFoundError { source } => Some(source),
            PineconeError::ResourceAlreadyExistsError { source } => Some(source),
            PineconeError::UnprocessableEntityError { source } => Some(source),
            PineconeError::PendingCollectionError { source } => Some(source),
            PineconeError::InternalServerError { source } => Some(source),
            PineconeError::APIKeyMissingError { message: _ } => None,
            PineconeError::InvalidHeadersError { message: _ } => None,
            PineconeError::TimeoutError { message: _ } => None,
            PineconeError::ConnectionError { source } => Some(source.as_ref()),
<<<<<<< HEAD
            PineconeError::UpsertError { source } => Some(source),
            PineconeError::DescribeIndexStatsError { source } => Some(source),
=======
            PineconeError::DataPlaneError { status } => Some(status),
>>>>>>> 2a337cb4
        }
    }
}

/// WrappedResponseContent is a wrapper around ResponseContent.
#[derive(Debug)]
pub struct WrappedResponseContent {
    /// status code
    pub status: reqwest::StatusCode,
    /// content
    pub content: String,
}

impl<T> From<ResponseContent<T>> for WrappedResponseContent {
    fn from(rc: ResponseContent<T>) -> Self {
        WrappedResponseContent {
            status: rc.status,
            content: rc.content,
        }
    }
}

impl std::error::Error for WrappedResponseContent {
    fn source(&self) -> Option<&(dyn std::error::Error + 'static)> {
        None
    }
}

impl std::fmt::Display for WrappedResponseContent {
    fn fmt(&self, f: &mut std::fmt::Formatter<'_>) -> std::fmt::Result {
        write!(f, "status: {} content: {}", self.status, self.content)
    }
}<|MERGE_RESOLUTION|>--- conflicted
+++ resolved
@@ -130,12 +130,6 @@
     DataPlaneError {
         /// Error status
         status: tonic::Status,
-    },
-
-    /// DescribeIndexStatsError: Failed to describe index stats.
-    DescribeIndexStatsError {
-        /// Source error
-        source: tonic::Status,
     },
 }
 
@@ -261,20 +255,10 @@
             },
             PineconeError::ConnectionError { source } => {
                 write!(f, "Connection error: {}", source)
-<<<<<<< HEAD
-            },
-            PineconeError::UpsertError { source } => {
-                write!(f, "Upsert error: {}", source)
-            },
-            PineconeError::DescribeIndexStatsError { source } => {
-                write!(f, "Describe index stats error: {}", source)
-            },
-=======
             }
             PineconeError::DataPlaneError { status } => {
                 write!(f, "Data plane error: {}", status)
             }
->>>>>>> 2a337cb4
         }
     }
 }
@@ -305,12 +289,7 @@
             PineconeError::InvalidHeadersError { message: _ } => None,
             PineconeError::TimeoutError { message: _ } => None,
             PineconeError::ConnectionError { source } => Some(source.as_ref()),
-<<<<<<< HEAD
-            PineconeError::UpsertError { source } => Some(source),
-            PineconeError::DescribeIndexStatsError { source } => Some(source),
-=======
             PineconeError::DataPlaneError { status } => Some(status),
->>>>>>> 2a337cb4
         }
     }
 }
