--- conflicted
+++ resolved
@@ -1,11 +1,8 @@
 use openapi::apis::{
-<<<<<<< HEAD
-    manage_indexes_api::{CreateCollectionError, CreateIndexError, ListIndexesError},
-=======
     manage_indexes_api::{
-        CreateIndexError, DeleteIndexError, DescribeIndexError, ListIndexesError,
+        CreateCollectionError, CreateIndexError, DeleteIndexError, DescribeIndexError,
+        ListIndexesError,
     },
->>>>>>> b5a66b5a
     Error as OpenAPIError,
 };
 use snafu::prelude::*;
@@ -18,7 +15,7 @@
     APIKeyMissingError,
 
     /// CreateCollectionError: Failed to create a collection.
-    #[snafu(display("Failed to create collection {}", name))]
+    #[snafu(display("Failed to create collection '{}'.", name))]
     CreateCollectionError {
         /// name: Collection name.
         name: String,
@@ -43,7 +40,7 @@
     },
 
     /// DescribeIndexError: Failed to describe an index.
-    #[snafu(display("Failed to describe the index '{}'", name))]
+    #[snafu(display("Failed to describe the index '{}'.", name))]
     DescribeIndexError {
         /// name: Index name.
         name: String,
