--- conflicted
+++ resolved
@@ -1,12 +1,7 @@
 use openapi::apis::{
     manage_indexes_api::{
-<<<<<<< HEAD
-        CreateCollectionError, CreateIndexError, DeleteCollectionError, DeleteIndexError,
-        DescribeIndexError, ListIndexesError,
-=======
-        ConfigureIndexError, CreateCollectionError, CreateIndexError, DeleteIndexError,
-        DescribeIndexError, ListCollectionsError, ListIndexesError,
->>>>>>> 15d7090e
+        ConfigureIndexError, CreateCollectionError, CreateIndexError, DeleteCollectionError,
+        DeleteIndexError, DescribeIndexError, ListCollectionsError, ListIndexesError,
     },
     Error as OpenAPIError,
 };
