use openapi::models::index_model::Metric as OpenApiMetric;
use openapi::models::serverless_spec::Cloud as OpenApiCloud;
use pinecone_sdk::pinecone::control::{Cloud, Metric, WaitPolicy};
<<<<<<< HEAD
use pinecone_sdk::pinecone::data::{Kind, MetadataFilter, Value, Vector};
=======
use pinecone_sdk::pinecone::data::{Kind, Metadata, Value, Vector};
>>>>>>> 2bac6268
use pinecone_sdk::pinecone::PineconeClient;
use pinecone_sdk::utils::errors::PineconeError;
use std::collections::BTreeMap;
use std::time::Duration;
use std::vec;

// helpers to generate random test/collection names
fn generate_random_string() -> String {
    use rand::distributions::Alphanumeric;
    use rand::{thread_rng, Rng};

    let s: String = thread_rng()
        .sample_iter(&Alphanumeric)
        .take(10)
        .map(char::from)
        .collect();

    s.to_lowercase()
}

fn generate_index_name() -> String {
    format!("test-index-{}", generate_random_string())
}

fn generate_collection_name() -> String {
    format!("test-collection-{}", generate_random_string())
}

fn generate_namespace_name() -> String {
    format!("test-namespace-{}", generate_random_string())
}

// helper functions to get index names from environment variables
fn get_serverless_index() -> String {
    std::env::var("SERVERLESS_INDEX_NAME").unwrap()
}

fn get_pod_index() -> String {
    std::env::var("POD_INDEX_NAME").unwrap()
}

fn get_collection() -> String {
    std::env::var("COLLECTION_NAME").unwrap()
}

#[tokio::test]
async fn test_describe_index() -> Result<(), PineconeError> {
    let pinecone =
        PineconeClient::new(None, None, None, None).expect("Failed to create Pinecone instance");

    let _ = pinecone
        .describe_index(&get_serverless_index())
        .await
        .expect("Failed to describe index");

    Ok(())
}

#[tokio::test]
async fn test_describe_index_fail() -> Result<(), PineconeError> {
    let pinecone =
        PineconeClient::new(None, None, None, None).expect("Failed to create Pinecone instance");

    let _ = pinecone
        .describe_index("invalid-index")
        .await
        .expect_err("Expected to fail describing index");

    Ok(())
}

#[tokio::test]
async fn test_create_list_indexes() -> Result<(), PineconeError> {
    let pinecone =
        PineconeClient::new(None, None, None, None).expect("Failed to create Pinecone instance");

    let index1_name = &generate_index_name();
    let index2_name = &generate_index_name();

    let _ = pinecone
        .create_serverless_index(
            index1_name,
            2,
            Metric::Cosine,
            Cloud::Aws,
            "us-west-2",
            WaitPolicy::NoWait,
        )
        .await
        .expect("Failed to create index");

    let _ = pinecone
        .create_serverless_index(
            index2_name,
            2,
            Metric::Dotproduct,
            Cloud::Aws,
            "us-west-2",
            WaitPolicy::NoWait,
        )
        .await
        .expect("Failed to create index");

    let index_list = pinecone
        .list_indexes()
        .await
        .expect("Failed to list indexes");
    let indexes = index_list.indexes.unwrap();

    let index1 = indexes
        .iter()
        .find(|index| index.name == index1_name.to_string())
        .unwrap();

    assert_eq!(index1.name, index1_name.to_string());
    assert_eq!(index1.dimension, 2);
    assert_eq!(index1.metric, OpenApiMetric::Cosine);
    let spec1 = index1.spec.serverless.as_ref().unwrap();
    assert_eq!(spec1.cloud, OpenApiCloud::Aws);
    assert_eq!(spec1.region, "us-west-2");

    let index2 = indexes
        .iter()
        .find(|index| index.name == index2_name.to_string())
        .unwrap();

    assert_eq!(index2.name, index2_name.to_string());
    assert_eq!(index2.dimension, 2);
    assert_eq!(index2.metric, OpenApiMetric::Dotproduct);
    let spec2 = index2.spec.serverless.as_ref().unwrap();
    assert_eq!(spec2.cloud, OpenApiCloud::Aws);
    assert_eq!(spec2.region, "us-west-2");

    let _ = pinecone
        .delete_index(index1_name)
        .await
        .expect("Failed to delete index");

    let _ = pinecone
        .delete_index(index2_name)
        .await
        .expect("Failed to delete index");

    Ok(())
}

#[tokio::test]
async fn test_create_delete_index() -> Result<(), PineconeError> {
    let pinecone =
        PineconeClient::new(None, None, None, None).expect("Failed to create Pinecone instance");

    let name = &generate_index_name();

    let response = pinecone
        .create_serverless_index(
            name,
            2,
            Metric::Euclidean,
            Cloud::Aws,
            "us-west-2",
            WaitPolicy::NoWait,
        )
        .await
        .expect("Failed to create index");

    assert_eq!(response.name, name.to_string());
    assert_eq!(response.dimension, 2);
    assert_eq!(response.metric, OpenApiMetric::Euclidean);

    let spec = response.spec.serverless.unwrap();
    assert_eq!(spec.cloud, OpenApiCloud::Aws);
    assert_eq!(spec.region, "us-west-2");

    let _ = pinecone
        .delete_index(name)
        .await
        .expect("Failed to delete index");

    Ok(())
}

#[tokio::test]
async fn test_create_pod_index() -> Result<(), PineconeError> {
    let pinecone =
        PineconeClient::new(None, None, None, None).expect("Failed to create Pinecone instance");

    let name = &generate_index_name();

    let response = pinecone
        .create_pod_index(
            name,
            2,
            Metric::Euclidean,
            "us-west1-gcp",
            "p1.x1",
            1,
            Some(1),
            Some(1),
            None,
            None,
            WaitPolicy::NoWait,
        )
        .await
        .expect("Failed to create index");

    assert_eq!(response.name, name.to_string());
    assert_eq!(response.dimension, 2);
    assert_eq!(response.metric, OpenApiMetric::Euclidean);

    let spec = response.spec.pod.unwrap();
    assert_eq!(spec.environment, "us-west1-gcp");
    assert_eq!(spec.replicas, Some(1));
    assert_eq!(spec.shards, Some(1));
    assert_eq!(spec.pod_type, "p1.x1");
    assert_eq!(spec.pods, 1);
    assert_eq!(spec.source_collection, None);

    let _ = pinecone
        .delete_index(name)
        .await
        .expect("Failed to delete index");

    Ok(())
}

#[tokio::test]
async fn test_create_pod_index_collection() -> Result<(), PineconeError> {
    let pinecone =
        PineconeClient::new(None, None, None, None).expect("Failed to create Pinecone instance");

    let name = &generate_index_name();

    let response = pinecone
        .create_pod_index(
            name,
            12,
            Metric::Euclidean,
            "us-east-1-aws",
            "p1.x1",
            1,
            Some(1),
            Some(1),
            None,
            Some("valid-collection"),
            WaitPolicy::NoWait,
        )
        .await
        .expect("Failed to create index");

    assert_eq!(response.name, name.to_string());
    assert_eq!(response.dimension, 12);
    assert_eq!(response.metric, OpenApiMetric::Euclidean);

    let spec = response.spec.pod.unwrap();
    assert_eq!(spec.environment, "us-east-1-aws");
    assert_eq!(spec.replicas, Some(1));
    assert_eq!(spec.shards, Some(1));
    assert_eq!(spec.pod_type, "p1.x1");
    assert_eq!(spec.pods, 1);
    assert_eq!(spec.source_collection, Some("valid-collection".to_string()));

    let _ = pinecone
        .delete_index(name)
        .await
        .expect("Failed to delete index");

    Ok(())
}

#[tokio::test]
async fn test_delete_index_err() -> Result<(), PineconeError> {
    let pinecone =
        PineconeClient::new(None, None, None, None).expect("Failed to create Pinecone instance");

    let _ = pinecone
        .delete_index("invalid-index")
        .await
        .expect_err("Expected to fail deleting invalid index");

    Ok(())
}

#[tokio::test]
async fn test_configure_index() -> Result<(), PineconeError> {
    let pinecone =
        PineconeClient::new(None, None, None, None).expect("Failed to create Pinecone instance");

    let _ = pinecone
        .configure_index(&get_pod_index(), 1, "s1.x1")
        .await
        .expect("Failed to configure index");

    Ok(())
}

#[tokio::test]
async fn test_configure_serverless_index_err() -> Result<(), PineconeError> {
    let pinecone =
        PineconeClient::new(None, None, None, None).expect("Failed to create Pinecone instance");

    let _ = pinecone
        .configure_index(&get_serverless_index(), 1, "p1.x1")
        .await
        .expect_err("Expected to fail configuring serverless index");

    Ok(())
}

#[tokio::test]
async fn test_configure_invalid_index_err() -> Result<(), PineconeError> {
    let pinecone =
        PineconeClient::new(None, None, None, None).expect("Failed to create Pinecone instance");

    let _ = pinecone
        .configure_index("invalid-index", 2, "p1.x1")
        .await
        .expect_err("Expected to fail configuring invalid index");

    Ok(())
}

#[tokio::test]
async fn test_create_delete_collection() -> Result<(), PineconeError> {
    let pinecone =
        PineconeClient::new(None, None, None, None).expect("Failed to create Pinecone instance");

    let collection_name = generate_collection_name();

    let index_name = &get_pod_index();
    loop {
        if match pinecone.describe_index(index_name).await {
            Ok(index) => index.status.ready,
            Err(_) => false,
        } {
            break;
        }
        tokio::time::sleep(Duration::from_millis(1000)).await;
    }

    let response = pinecone
        .create_collection(&collection_name, index_name)
        .await
        .expect("Failed to create collection");

    assert_eq!(response.name, collection_name.to_string());

    let _ = pinecone
        .delete_collection(&collection_name)
        .await
        .expect("Failed to delete collection");

    Ok(())
}

#[tokio::test]
async fn test_create_collection_serverless_err() -> Result<(), PineconeError> {
    let pinecone =
        PineconeClient::new(None, None, None, None).expect("Failed to create Pinecone instance");

    let collection_name = generate_collection_name();

    let _ = pinecone
        .create_collection(&collection_name, &get_serverless_index())
        .await
        .expect_err("Expected to fail creating collection from serverless");

    Ok(())
}

#[tokio::test]
async fn test_create_collection_invalid_err() -> Result<(), PineconeError> {
    let pinecone =
        PineconeClient::new(None, None, None, None).expect("Failed to create Pinecone instance");

    let collection_name = generate_collection_name();

    let _ = pinecone
        .create_collection(&collection_name, "invalid-index")
        .await
        .expect_err("Expected to fail creating collection from invalid index");

    Ok(())
}

#[tokio::test]
async fn test_describe_collection() -> Result<(), PineconeError> {
    let pinecone =
        PineconeClient::new(None, None, None, None).expect("Failed to create Pinecone instance");

    let collection_name = &get_collection();

    let _ = pinecone
        .describe_collection(&collection_name)
        .await
        .expect("Failed to describe collection");

    Ok(())
}

#[tokio::test]
async fn test_describe_collection_fail() -> Result<(), PineconeError> {
    let pinecone =
        PineconeClient::new(None, None, None, None).expect("Failed to create Pinecone instance");

    let _ = pinecone
        .describe_collection("invalid-collection")
        .await
        .expect_err("Expected to fail describing collection");

    Ok(())
}

#[tokio::test]
async fn test_list_collections() -> Result<(), PineconeError> {
    let pinecone =
        PineconeClient::new(None, None, None, None).expect("Failed to create Pinecone instance");

    let _ = pinecone
        .list_collections()
        .await
        .expect("Failed to list collections");

    Ok(())
}

#[tokio::test]
async fn test_delete_collection_err() -> Result<(), PineconeError> {
    let pinecone =
        PineconeClient::new(None, None, None, None).expect("Failed to create Pinecone instance");

    let _ = pinecone
        .delete_collection("invalid-collection")
        .await
        .expect_err("Expected to fail deleting collection");

    Ok(())
}

#[tokio::test]
async fn test_index() -> Result<(), PineconeError> {
    let pinecone = PineconeClient::new(None, None, None, None).unwrap();

    let host = pinecone
        .describe_index(&get_serverless_index())
        .await
        .unwrap()
        .host;

    let _ = pinecone
        .index(host.as_str())
        .await
        .expect("Failed to target index");

    Ok(())
}

#[tokio::test]
async fn test_index_err() -> Result<(), PineconeError> {
    let pinecone = PineconeClient::new(None, None, None, None).unwrap();

    let _ = pinecone
        .index("invalid-host")
        .await
        .expect_err("Expected to fail targeting index");

    Ok(())
}

#[tokio::test]
async fn test_upsert() -> Result<(), PineconeError> {
    let pinecone = PineconeClient::new(None, None, None, None).unwrap();

    let host = pinecone
        .describe_index(&get_serverless_index())
        .await
        .unwrap()
        .host;

    let mut index = pinecone
        .index(host.as_str())
        .await
        .expect("Failed to target index");

    let vectors = vec![Vector {
        id: "1".to_string(),
        values: vec![1.0, 2.0, 3.0, 5.5],
        sparse_values: None,
        metadata: None,
    }];

    let upsert_response = index.upsert(vectors, None).await.expect("Failed to upsert");

    assert_eq!(upsert_response.upserted_count, 1);

    Ok(())
}

#[tokio::test]
async fn test_describe_index_stats_with_filter() -> Result<(), PineconeError> {
    let pinecone = PineconeClient::new(None, None, None, None).unwrap();

    let host = pinecone
        .describe_index(&get_pod_index())
        .await
        .unwrap()
        .host;

    let mut index = pinecone
        .index(host.as_str())
        .await
        .expect("Failed to target index");

    let mut filter = BTreeMap::new();
    filter.insert(
        "id".to_string(),
        Value {
            kind: Some(Kind::BoolValue(false)),
        },
    );

    let describe_index_stats_response = index
        .describe_index_stats(Some(Metadata { fields: filter }))
        .await
        .expect("Failed to describe index stats");

    assert_eq!(describe_index_stats_response.dimension, 12);

    Ok(())
}

#[tokio::test]
async fn test_describe_index_stats_no_filter() -> Result<(), PineconeError> {
    let pinecone = PineconeClient::new(None, None, None, None).unwrap();

    let host = pinecone
        .describe_index(&get_serverless_index())
        .await
        .unwrap()
        .host;

    let mut index = pinecone
        .index(host.as_str())
        .await
        .expect("Failed to target index");

    let describe_index_stats_response = index
        .describe_index_stats(None)
        .await
        .expect("Failed to describe index stats");

    assert_eq!(describe_index_stats_response.dimension, 4);

    Ok(())
}

#[tokio::test]
async fn test_list_vectors() -> Result<(), PineconeError> {
    let pinecone = PineconeClient::new(None, None, None, None).unwrap();

    let host = pinecone
        .describe_index(&get_serverless_index())
        .await
        .unwrap()
        .host;

    let mut index = pinecone
        .index(host.as_str())
        .await
        .expect("Failed to target index");

    let _list_response = index
        .list("".to_string(), None, None, None)
        .await
        .expect("Failed to list vectors");

    Ok(())
}

#[tokio::test]
<<<<<<< HEAD
async fn test_query_by_id() -> Result<(), PineconeError> {
=======
async fn test_delete_vectors_by_ids() -> Result<(), PineconeError> {
>>>>>>> 2bac6268
    let pinecone = PineconeClient::new(None, None, None, None).unwrap();

    let host = pinecone
        .describe_index(&get_serverless_index())
        .await
        .unwrap()
        .host;

    let mut index = pinecone
        .index(host.as_str())
        .await
        .expect("Failed to target index");

<<<<<<< HEAD
    let _query_response = index
        .query_by_id("1".to_string(), 10, None, None, None, None)
        .await
        .expect("Failed to query");
=======
    let vectors = vec![
        Vector {
            id: "1".to_string(),
            values: vec![1.0, 2.0, 3.0, 5.5],
            sparse_values: None,
            metadata: None,
        },
        Vector {
            id: "2".to_string(),
            values: vec![1.0, 2.0, 3.0, 5.5],
            sparse_values: None,
            metadata: None,
        },
    ];

    let namespace = &generate_namespace_name();
    let _ = index
        .upsert(vectors, Some(namespace.to_string()))
        .await
        .expect("Failed to upsert");

    let ids = vec!["1".to_string(), "2".to_string()];

    let _ = index
        .delete_by_id(ids, Some(namespace.to_string()))
        .await
        .expect("Failed to delete vectors by ids");
>>>>>>> 2bac6268

    Ok(())
}

#[tokio::test]
<<<<<<< HEAD
async fn test_query_by_value() -> Result<(), PineconeError> {
=======
async fn test_delete_all_vectors() -> Result<(), PineconeError> {
>>>>>>> 2bac6268
    let pinecone = PineconeClient::new(None, None, None, None).unwrap();

    let host = pinecone
        .describe_index(&get_serverless_index())
        .await
        .unwrap()
        .host;

    let mut index = pinecone
        .index(host.as_str())
        .await
        .expect("Failed to target index");

<<<<<<< HEAD
    let vector = vec![1.0, 2.0, 3.0, 5.5];

    let _query_response = index
        .query_by_value(vector, None, 10, None, None, None, None)
        .await
        .expect("Failed to query");
=======
    let vectors = vec![
        Vector {
            id: "1".to_string(),
            values: vec![1.0, 2.0, 3.0, 5.5],
            sparse_values: None,
            metadata: None,
        },
        Vector {
            id: "2".to_string(),
            values: vec![1.0, 2.0, 3.0, 5.5],
            sparse_values: None,
            metadata: None,
        },
    ];

    let namespace = &generate_namespace_name();
    let _ = index
        .upsert(vectors, Some(namespace.to_string()))
        .await
        .expect("Failed to upsert");

    let _ = index
        .delete_all(Some(namespace.to_string()))
        .await
        .expect("Failed to delete all vectors");

    Ok(())
}

#[tokio::test]
async fn test_delete_by_filter() -> Result<(), PineconeError> {
    let pinecone = PineconeClient::new(None, None, None, None).unwrap();

    let host = pinecone
        .describe_index(&get_pod_index())
        .await
        .unwrap()
        .host;

    let mut index = pinecone
        .index(host.as_str())
        .await
        .expect("Failed to target index");

    let vectors = vec![
        Vector {
            id: "1".to_string(),
            values: vec![1.0; 12],
            sparse_values: None,
            metadata: Some(Metadata {
                fields: vec![(
                    "key".to_string(),
                    Value {
                        kind: Some(Kind::StringValue("value1".to_string())),
                    },
                )]
                .into_iter()
                .collect(),
            }),
        },
        Vector {
            id: "2".to_string(),
            values: vec![2.0; 12],
            sparse_values: None,
            metadata: Some(Metadata {
                fields: vec![(
                    "key".to_string(),
                    Value {
                        kind: Some(Kind::StringValue("value2".to_string())),
                    },
                )]
                .into_iter()
                .collect(),
            }),
        },
    ];

    let namespace = &generate_namespace_name();
    let _ = index
        .upsert(vectors, Some(namespace.to_string()))
        .await
        .expect("Failed to upsert");

    let filter = Metadata {
        fields: vec![(
            "key".to_string(),
            Value {
                kind: Some(Kind::StringValue("value1".to_string())),
            },
        )]
        .into_iter()
        .collect(),
    };

    let _ = index
        .delete_by_filter(filter, Some(namespace.to_string()))
        .await
        .expect("Failed to delete all vectors");
>>>>>>> 2bac6268

    Ok(())
}<|MERGE_RESOLUTION|>--- conflicted
+++ resolved
@@ -1,11 +1,7 @@
 use openapi::models::index_model::Metric as OpenApiMetric;
 use openapi::models::serverless_spec::Cloud as OpenApiCloud;
 use pinecone_sdk::pinecone::control::{Cloud, Metric, WaitPolicy};
-<<<<<<< HEAD
-use pinecone_sdk::pinecone::data::{Kind, MetadataFilter, Value, Vector};
-=======
 use pinecone_sdk::pinecone::data::{Kind, Metadata, Value, Vector};
->>>>>>> 2bac6268
 use pinecone_sdk::pinecone::PineconeClient;
 use pinecone_sdk::utils::errors::PineconeError;
 use std::collections::BTreeMap;
@@ -585,30 +581,68 @@
 }
 
 #[tokio::test]
-<<<<<<< HEAD
 async fn test_query_by_id() -> Result<(), PineconeError> {
-=======
-async fn test_delete_vectors_by_ids() -> Result<(), PineconeError> {
->>>>>>> 2bac6268
-    let pinecone = PineconeClient::new(None, None, None, None).unwrap();
-
-    let host = pinecone
-        .describe_index(&get_serverless_index())
-        .await
-        .unwrap()
-        .host;
-
-    let mut index = pinecone
-        .index(host.as_str())
-        .await
-        .expect("Failed to target index");
-
-<<<<<<< HEAD
+    let pinecone = PineconeClient::new(None, None, None, None).unwrap();
+
+    let host = pinecone
+        .describe_index(&get_serverless_index())
+        .await
+        .unwrap()
+        .host;
+
+    let mut index = pinecone
+        .index(host.as_str())
+        .await
+        .expect("Failed to target index");
+
     let _query_response = index
         .query_by_id("1".to_string(), 10, None, None, None, None)
         .await
         .expect("Failed to query");
-=======
+
+    Ok(())
+}
+
+#[tokio::test]
+async fn test_query_by_value() -> Result<(), PineconeError> {
+    let pinecone = PineconeClient::new(None, None, None, None).unwrap();
+
+    let host = pinecone
+        .describe_index(&get_serverless_index())
+        .await
+        .unwrap()
+        .host;
+
+    let mut index = pinecone
+        .index(host.as_str())
+        .await
+        .expect("Failed to target index");
+
+    let vector = vec![1.0, 2.0, 3.0, 5.5];
+
+    let _query_response = index
+        .query_by_value(vector, None, 10, None, None, None, None)
+        .await
+        .expect("Failed to query");
+
+    Ok(())
+}
+
+#[tokio::test]
+async fn test_delete_vectors_by_ids() -> Result<(), PineconeError> {
+    let pinecone = PineconeClient::new(None, None, None, None).unwrap();
+
+    let host = pinecone
+        .describe_index(&get_serverless_index())
+        .await
+        .unwrap()
+        .host;
+
+    let mut index = pinecone
+        .index(host.as_str())
+        .await
+        .expect("Failed to target index");
+
     let vectors = vec![
         Vector {
             id: "1".to_string(),
@@ -636,38 +670,25 @@
         .delete_by_id(ids, Some(namespace.to_string()))
         .await
         .expect("Failed to delete vectors by ids");
->>>>>>> 2bac6268
-
-    Ok(())
-}
-
-#[tokio::test]
-<<<<<<< HEAD
-async fn test_query_by_value() -> Result<(), PineconeError> {
-=======
+
+    Ok(())
+}
+
+#[tokio::test]
 async fn test_delete_all_vectors() -> Result<(), PineconeError> {
->>>>>>> 2bac6268
-    let pinecone = PineconeClient::new(None, None, None, None).unwrap();
-
-    let host = pinecone
-        .describe_index(&get_serverless_index())
-        .await
-        .unwrap()
-        .host;
-
-    let mut index = pinecone
-        .index(host.as_str())
-        .await
-        .expect("Failed to target index");
-
-<<<<<<< HEAD
-    let vector = vec![1.0, 2.0, 3.0, 5.5];
-
-    let _query_response = index
-        .query_by_value(vector, None, 10, None, None, None, None)
-        .await
-        .expect("Failed to query");
-=======
+    let pinecone = PineconeClient::new(None, None, None, None).unwrap();
+
+    let host = pinecone
+        .describe_index(&get_serverless_index())
+        .await
+        .unwrap()
+        .host;
+
+    let mut index = pinecone
+        .index(host.as_str())
+        .await
+        .expect("Failed to target index");
+
     let vectors = vec![
         Vector {
             id: "1".to_string(),
@@ -766,7 +787,6 @@
         .delete_by_filter(filter, Some(namespace.to_string()))
         .await
         .expect("Failed to delete all vectors");
->>>>>>> 2bac6268
 
     Ok(())
 }