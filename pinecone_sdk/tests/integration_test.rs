use openapi::models::index_model::Metric as OpenApiMetric;
use openapi::models::serverless_spec::Cloud as OpenApiCloud;
use pinecone_sdk::pinecone::control::{Cloud, DeletionProtection, Metric, WaitPolicy};
use pinecone_sdk::pinecone::data::{Kind, Metadata, Namespace, SparseValues, Value, Vector};
use pinecone_sdk::pinecone::PineconeClient;
use pinecone_sdk::utils::errors::PineconeError;
use rand::Rng;
use std::collections::{BTreeMap, HashMap};
use std::time::Duration;
use std::vec;

// helpers to generate random test/collection names
fn generate_random_string() -> String {
    use rand::distributions::Alphanumeric;
    use rand::{thread_rng, Rng};

    let s: String = thread_rng()
        .sample_iter(&Alphanumeric)
        .take(10)
        .map(char::from)
        .collect();

    s.to_lowercase()
}

fn generate_index_name() -> String {
    format!("test-index-{}", generate_random_string())
}

fn generate_collection_name() -> String {
    format!("test-collection-{}", generate_random_string())
}

fn generate_namespace_name() -> Namespace {
    let name = format!("test-namespace-{}", generate_random_string());
    name.into()
}

fn generate_vector(length: usize) -> Vec<f32> {
    let mut rng = rand::thread_rng();
    (0..length).map(|_| rng.gen()).collect()
}

// helper functions to get index names from environment variables
fn get_serverless_index() -> String {
    std::env::var("SERVERLESS_INDEX_NAME").unwrap()
}

fn get_pod_index() -> String {
    std::env::var("POD_INDEX_NAME").unwrap()
}

fn get_collection() -> String {
    std::env::var("COLLECTION_NAME").unwrap()
}

#[tokio::test]
async fn test_describe_index() -> Result<(), PineconeError> {
    let pinecone =
        PineconeClient::new(None, None, None, None).expect("Failed to create Pinecone instance");

    let _ = pinecone
        .describe_index(&get_serverless_index())
        .await
        .expect("Failed to describe index");

    Ok(())
}

#[tokio::test]
async fn test_describe_index_fail() -> Result<(), PineconeError> {
    let pinecone =
        PineconeClient::new(None, None, None, None).expect("Failed to create Pinecone instance");

    let _ = pinecone
        .describe_index("invalid-index")
        .await
        .expect_err("Expected to fail describing index");

    Ok(())
}

#[tokio::test]
async fn test_create_list_indexes() -> Result<(), PineconeError> {
    let pinecone =
        PineconeClient::new(None, None, None, None).expect("Failed to create Pinecone instance");

    let index1_name = &generate_index_name();
    let index2_name = &generate_index_name();

    let _ = pinecone
        .create_serverless_index(
            index1_name,
            2,
            Metric::Cosine,
            Cloud::Aws,
            "us-west-2",
            DeletionProtection::Disabled,
            WaitPolicy::NoWait,
        )
        .await
        .expect("Failed to create index");

    let _ = pinecone
        .create_serverless_index(
            index2_name,
            2,
            Metric::Dotproduct,
            Cloud::Aws,
            "us-west-2",
            DeletionProtection::Disabled,
            WaitPolicy::NoWait,
        )
        .await
        .expect("Failed to create index");

    let index_list = pinecone
        .list_indexes()
        .await
        .expect("Failed to list indexes");
    let indexes = index_list.indexes.unwrap();

    let index1 = indexes
        .iter()
        .find(|index| index.name == index1_name.to_string())
        .unwrap();

    assert_eq!(index1.name, index1_name.to_string());
    assert_eq!(index1.dimension, 2);
    assert_eq!(index1.metric, OpenApiMetric::Cosine);
    let spec1 = index1.spec.serverless.as_ref().unwrap();
    assert_eq!(spec1.cloud, OpenApiCloud::Aws);
    assert_eq!(spec1.region, "us-west-2");

    let index2 = indexes
        .iter()
        .find(|index| index.name == index2_name.to_string())
        .unwrap();

    assert_eq!(index2.name, index2_name.to_string());
    assert_eq!(index2.dimension, 2);
    assert_eq!(index2.metric, OpenApiMetric::Dotproduct);
    let spec2 = index2.spec.serverless.as_ref().unwrap();
    assert_eq!(spec2.cloud, OpenApiCloud::Aws);
    assert_eq!(spec2.region, "us-west-2");

    let _ = pinecone
        .delete_index(index1_name)
        .await
        .expect("Failed to delete index");

    let _ = pinecone
        .delete_index(index2_name)
        .await
        .expect("Failed to delete index");

    Ok(())
}

#[tokio::test]
async fn test_create_delete_index() -> Result<(), PineconeError> {
    let pinecone =
        PineconeClient::new(None, None, None, None).expect("Failed to create Pinecone instance");

    let name = &generate_index_name();

    let response = pinecone
        .create_serverless_index(
            name,
            2,
            Metric::Euclidean,
            Cloud::Aws,
            "us-west-2",
            DeletionProtection::Disabled,
            WaitPolicy::NoWait,
        )
        .await
        .expect("Failed to create index");

    assert_eq!(response.name, name.to_string());
    assert_eq!(response.dimension, 2);
    assert_eq!(response.metric, OpenApiMetric::Euclidean);

    let spec = response.spec.serverless.unwrap();
    assert_eq!(spec.cloud, OpenApiCloud::Aws);
    assert_eq!(spec.region, "us-west-2");

    let _ = pinecone
        .delete_index(name)
        .await
        .expect("Failed to delete index");

    Ok(())
}

#[tokio::test]
async fn test_create_pod_index() -> Result<(), PineconeError> {
    let pinecone =
        PineconeClient::new(None, None, None, None).expect("Failed to create Pinecone instance");

    let name = &generate_index_name();

    let response = pinecone
        .create_pod_index(
            name,
            2,
            Metric::Euclidean,
            "us-west1-gcp",
            "p1.x1",
            1,
            1,
            1,
            DeletionProtection::Disabled,
            None,
            None,
            WaitPolicy::NoWait,
        )
        .await
        .expect("Failed to create index");

    assert_eq!(response.name, name.to_string());
    assert_eq!(response.dimension, 2);
    assert_eq!(response.metric, OpenApiMetric::Euclidean);

    let spec = response.spec.pod.unwrap();
    assert_eq!(spec.environment, "us-west1-gcp");
    assert_eq!(spec.replicas, 1);
    assert_eq!(spec.shards, 1);
    assert_eq!(spec.pod_type, "p1.x1");
    assert_eq!(spec.pods, 1);
    assert_eq!(spec.source_collection, None);

    let _ = pinecone
        .delete_index(name)
        .await
        .expect("Failed to delete index");

    Ok(())
}

#[tokio::test]
async fn test_create_pod_index_collection() -> Result<(), PineconeError> {
    let pinecone =
        PineconeClient::new(None, None, None, None).expect("Failed to create Pinecone instance");

    let name = &generate_index_name();

    let response = pinecone
        .create_pod_index(
            name,
            12,
            Metric::Euclidean,
            "us-east-1-aws",
            "p1.x1",
            1,
            1,
            1,
            DeletionProtection::Disabled,
            None,
            Some("valid-collection"),
            WaitPolicy::NoWait,
        )
        .await
        .expect("Failed to create index");

    assert_eq!(response.name, name.to_string());
    assert_eq!(response.dimension, 12);
    assert_eq!(response.metric, OpenApiMetric::Euclidean);

    let spec = response.spec.pod.unwrap();
    assert_eq!(spec.environment, "us-east-1-aws");
    assert_eq!(spec.replicas, 1);
    assert_eq!(spec.shards, 1);
    assert_eq!(spec.pod_type, "p1.x1");
    assert_eq!(spec.pods, 1);
    assert_eq!(spec.source_collection, Some("valid-collection".to_string()));

    let _ = pinecone
        .delete_index(name)
        .await
        .expect("Failed to delete index");

    Ok(())
}

#[tokio::test]
async fn test_delete_index_err() -> Result<(), PineconeError> {
    let pinecone =
        PineconeClient::new(None, None, None, None).expect("Failed to create Pinecone instance");

    let _ = pinecone
        .delete_index("invalid-index")
        .await
        .expect_err("Expected to fail deleting invalid index");

    Ok(())
}

#[tokio::test]
async fn test_configure_index() -> Result<(), PineconeError> {
    let pinecone =
        PineconeClient::new(None, None, None, None).expect("Failed to create Pinecone instance");

    let _ = pinecone
        .configure_index(
            &get_pod_index(),
            DeletionProtection::Enabled,
            Some(1),
            Some("s1.x1"),
        )
        .await
        .expect("Failed to configure index");

    Ok(())
}

#[tokio::test]
async fn test_configure_serverless_index() -> Result<(), PineconeError> {
    let pinecone =
        PineconeClient::new(None, None, None, None).expect("Failed to create Pinecone instance");

    let _ = pinecone
        .configure_index(
            &get_serverless_index(),
            DeletionProtection::Enabled,
            None,
            None,
        )
        .await
        .expect("Failed to configure index");

    Ok(())
}

#[tokio::test]
async fn test_configure_serverless_index_err() -> Result<(), PineconeError> {
    let pinecone =
        PineconeClient::new(None, None, None, None).expect("Failed to create Pinecone instance");

    let _ = pinecone
        .configure_index(
            &get_serverless_index(),
            DeletionProtection::Disabled,
            Some(1),
            Some("p1.x1"),
        )
        .await
        .expect_err("Expected to fail configuring serverless index");

    Ok(())
}

#[tokio::test]
async fn test_configure_invalid_index_err() -> Result<(), PineconeError> {
    let pinecone =
        PineconeClient::new(None, None, None, None).expect("Failed to create Pinecone instance");

    let _ = pinecone
        .configure_index(
            "invalid-index",
            DeletionProtection::Disabled,
            Some(2),
            Some("p1.x1"),
        )
        .await
        .expect_err("Expected to fail configuring invalid index");

    Ok(())
}

#[tokio::test]
async fn test_configure_deletion_protection() -> Result<(), PineconeError> {
    let pinecone =
        PineconeClient::new(None, None, None, None).expect("Failed to create Pinecone instance");

    let index_name = &generate_index_name();
    let _ = pinecone
        .create_serverless_index(
            index_name,
            2,
            Metric::Cosine,
            Cloud::Aws,
            "us-east-1",
            DeletionProtection::Enabled,
            WaitPolicy::NoWait,
        )
        .await
        .expect("Failed to create index");

    let _ = pinecone
        .delete_index(index_name)
        .await
        .expect_err("Expected to fail to delete index");

    let _ = pinecone
        .configure_index(index_name, DeletionProtection::Disabled, None, None)
        .await
        .expect("Failed to configure index");

    let _ = pinecone
        .delete_index(&index_name)
        .await
        .expect("Failed to delete index");

    Ok(())
}

#[tokio::test]
async fn test_create_delete_collection() -> Result<(), PineconeError> {
    let pinecone =
        PineconeClient::new(None, None, None, None).expect("Failed to create Pinecone instance");

    let collection_name = generate_collection_name();

    let index_name = &get_pod_index();
    loop {
        if match pinecone.describe_index(index_name).await {
            Ok(index) => index.status.ready,
            Err(_) => false,
        } {
            break;
        }
        tokio::time::sleep(Duration::from_millis(1000)).await;
    }

    let response = pinecone
        .create_collection(&collection_name, index_name)
        .await
        .expect("Failed to create collection");

    assert_eq!(response.name, collection_name.to_string());

    let _ = pinecone
        .delete_collection(&collection_name)
        .await
        .expect("Failed to delete collection");

    Ok(())
}

#[tokio::test]
async fn test_create_collection_serverless_err() -> Result<(), PineconeError> {
    let pinecone =
        PineconeClient::new(None, None, None, None).expect("Failed to create Pinecone instance");

    let collection_name = generate_collection_name();

    let _ = pinecone
        .create_collection(&collection_name, &get_serverless_index())
        .await
        .expect_err("Expected to fail creating collection from serverless");

    Ok(())
}

#[tokio::test]
async fn test_create_collection_invalid_err() -> Result<(), PineconeError> {
    let pinecone =
        PineconeClient::new(None, None, None, None).expect("Failed to create Pinecone instance");

    let collection_name = generate_collection_name();

    let _ = pinecone
        .create_collection(&collection_name, "invalid-index")
        .await
        .expect_err("Expected to fail creating collection from invalid index");

    Ok(())
}

#[tokio::test]
async fn test_describe_collection() -> Result<(), PineconeError> {
    let pinecone =
        PineconeClient::new(None, None, None, None).expect("Failed to create Pinecone instance");

    let collection_name = &get_collection();

    let _ = pinecone
        .describe_collection(&collection_name)
        .await
        .expect("Failed to describe collection");

    Ok(())
}

#[tokio::test]
async fn test_describe_collection_fail() -> Result<(), PineconeError> {
    let pinecone =
        PineconeClient::new(None, None, None, None).expect("Failed to create Pinecone instance");

    let _ = pinecone
        .describe_collection("invalid-collection")
        .await
        .expect_err("Expected to fail describing collection");

    Ok(())
}

#[tokio::test]
async fn test_list_collections() -> Result<(), PineconeError> {
    let pinecone =
        PineconeClient::new(None, None, None, None).expect("Failed to create Pinecone instance");

    let _ = pinecone
        .list_collections()
        .await
        .expect("Failed to list collections");

    Ok(())
}

#[tokio::test]
async fn test_delete_collection_invalid_collection() -> Result<(), PineconeError> {
    let pinecone =
        PineconeClient::new(None, None, None, None).expect("Failed to create Pinecone instance");

    let _ = pinecone
        .delete_collection("invalid-collection")
        .await
        .expect_err("Expected to fail deleting collection");

    Ok(())
}

#[tokio::test]
async fn test_list_collections_invalid_api_version() -> Result<(), PineconeError> {
    let headers: HashMap<String, String> = [(
        pinecone_sdk::pinecone::PINECONE_API_VERSION_KEY.to_string(),
        "invalid".to_string(),
    )]
    .iter()
    .cloned()
    .collect();

    let pinecone = PineconeClient::new(None, None, Some(headers), None)
        .expect("Failed to create Pinecone instance");

    let _ = pinecone
        .list_collections()
        .await
        .expect_err("Expected to fail listing collections due to invalid api version");

    Ok(())
}

#[tokio::test]
async fn test_index() -> Result<(), PineconeError> {
    let pinecone = PineconeClient::new(None, None, None, None).unwrap();

    let host = pinecone
        .describe_index(&get_serverless_index())
        .await
        .unwrap()
        .host;

    let _ = pinecone
        .index(host.as_str())
        .await
        .expect("Failed to target index");

    Ok(())
}

#[tokio::test]
async fn test_index_err() -> Result<(), PineconeError> {
    let pinecone = PineconeClient::new(None, None, None, None).unwrap();

    let _ = pinecone
        .index("invalid-host")
        .await
        .expect_err("Expected to fail targeting index");

    Ok(())
}

#[tokio::test]
async fn test_upsert() -> Result<(), PineconeError> {
    let pinecone = PineconeClient::new(None, None, None, None).unwrap();

    let host = pinecone
        .describe_index(&get_serverless_index())
        .await
        .unwrap()
        .host;

    let mut index = pinecone
        .index(host.as_str())
        .await
        .expect("Failed to target index");

    let vectors = &[Vector {
        id: "1".to_string(),
        values: vec![1.0, 2.0, 3.0, 5.5],
        sparse_values: None,
        metadata: None,
    }];

    let upsert_response = index
        .upsert(vectors, &Default::default())
        .await
        .expect("Failed to upsert");

    assert_eq!(upsert_response.upserted_count, 1);

    Ok(())
}

#[tokio::test]
async fn test_upsert_sliced_vectors() -> Result<(), PineconeError> {
    let pinecone = PineconeClient::new(None, None, None, None).unwrap();

    let host = pinecone
        .describe_index(&get_serverless_index())
        .await
        .unwrap()
        .host;

    let mut index = pinecone
        .index(host.as_str())
        .await
        .expect("Failed to target index");

    let mut vectors = vec![];

    for i in 0..100 {
        vectors.push(Vector {
            id: i.to_string(),
            values: generate_vector(4),
            sparse_values: None,
            metadata: None,
        });
    }

    let mut upserted_count = 0;

    for i in 0..10 {
        let slice = &vectors[i * 10..(i + 1) * 10];
        let upsert_response = index
            .upsert(slice, &Default::default())
            .await
            .expect("Failed to upsert");

        upserted_count += upsert_response.upserted_count;
    }

    assert_eq!(upserted_count, 100);

    Ok(())
}

#[tokio::test]
async fn test_describe_index_stats_with_filter() -> Result<(), PineconeError> {
    let pinecone = PineconeClient::new(None, None, None, None).unwrap();

    let host = pinecone
        .describe_index(&get_pod_index())
        .await
        .unwrap()
        .host;

    let mut index = pinecone
        .index(host.as_str())
        .await
        .expect("Failed to target index");

    let mut filter = BTreeMap::new();
    filter.insert(
        "id".to_string(),
        Value {
            kind: Some(Kind::BoolValue(false)),
        },
    );

    let describe_index_stats_response = index
        .describe_index_stats(Some(Metadata { fields: filter }))
        .await
        .expect("Failed to describe index stats");

    assert_eq!(describe_index_stats_response.dimension, 12);

    Ok(())
}

#[tokio::test]
async fn test_describe_index_stats_no_filter() -> Result<(), PineconeError> {
    let pinecone = PineconeClient::new(None, None, None, None).unwrap();

    let host = pinecone
        .describe_index(&get_serverless_index())
        .await
        .unwrap()
        .host;

    let mut index = pinecone
        .index(host.as_str())
        .await
        .expect("Failed to target index");

    let describe_index_stats_response = index
        .describe_index_stats(None)
        .await
        .expect("Failed to describe index stats");

    assert_eq!(describe_index_stats_response.dimension, 4);

    Ok(())
}

#[tokio::test]
async fn test_list_vectors() -> Result<(), PineconeError> {
    let pinecone = PineconeClient::new(None, None, None, None).unwrap();

    let host = pinecone
        .describe_index(&get_serverless_index())
        .await
        .unwrap()
        .host;

    let mut index = pinecone
        .index(host.as_str())
        .await
        .expect("Failed to target index");

    let _list_response = index
        .list(&Default::default(), None, None, None)
        .await
        .expect("Failed to list vectors");

    Ok(())
}

#[tokio::test]
async fn test_query_by_id() -> Result<(), PineconeError> {
    let pinecone = PineconeClient::new(None, None, None, None).unwrap();

    let host = pinecone
        .describe_index(&get_serverless_index())
        .await
        .unwrap()
        .host;

    let mut index = pinecone
        .index(host.as_str())
        .await
        .expect("Failed to target index");

    let _query_response = index
        .query_by_id("1", 10, &Namespace::default(), None, None, None)
        .await
        .expect("Failed to query");

    Ok(())
}

#[tokio::test]
async fn test_update_vector() -> Result<(), PineconeError> {
    let pinecone = PineconeClient::new(None, None, None, None).unwrap();

    let host = pinecone
        .describe_index(&get_serverless_index())
        .await
        .unwrap()
        .host;

    let mut index = pinecone
        .index(host.as_str())
        .await
        .expect("Failed to target index");

    let mut metadata = BTreeMap::new();
    metadata.insert(
        "key".to_string(),
        Value {
            kind: Some(Kind::StringValue("value".to_string())),
        },
    );

    let _update_response = index
        .update(
            "valid-vector",
            vec![1.0, 2.0, 3.0, 123947.5],
            Some(SparseValues {
                indices: vec![1, 20],
                values: vec![2.0, 3.0],
            }),
            Some(Metadata { fields: metadata }),
            &Default::default(),
        )
        .await
        .expect("Failed to update vector");

    Ok(())
}

#[tokio::test]
async fn test_query_by_value() -> Result<(), PineconeError> {
    let pinecone = PineconeClient::new(None, None, None, None).unwrap();

    let host = pinecone
        .describe_index(&get_serverless_index())
        .await
        .unwrap()
        .host;

    let mut index = pinecone
        .index(host.as_str())
        .await
        .expect("Failed to target index");

    let vector = vec![1.0, 2.0, 3.0, 5.5];

    let _query_response = index
        .query_by_value(vector, None, 10, &Namespace::default(), None, None, None)
        .await
        .expect("Failed to query");

    Ok(())
}

#[tokio::test]
async fn test_update_vector_fail_id() -> Result<(), PineconeError> {
    let pinecone = PineconeClient::new(None, None, None, None).unwrap();

    let host = pinecone
        .describe_index(&get_serverless_index())
        .await
        .unwrap()
        .host;

    let mut index = pinecone
        .index(host.as_str())
        .await
        .expect("Failed to target index");

    let _update_response = index
        .update(
            "invalid_id!@*!@&",
            vec![1.0, 2.0, 3.0, 5.5],
            None,
            None,
            &Namespace::from("test-namespace"),
        )
        .await
        .expect_err("Expected to fail updating vector");

    Ok(())
}

#[tokio::test]
async fn test_update_vector_fail_namespace() -> Result<(), PineconeError> {
    let pinecone = PineconeClient::new(None, None, None, None).unwrap();

    let host = pinecone
        .describe_index(&get_serverless_index())
        .await
        .unwrap()
        .host;

    let mut index = pinecone
        .index(host.as_str())
        .await
        .expect("Failed to target index");

    let _update_response = index
        .update(
            "some-id",
            vec![1.0, 2.0, 3.0, 5.5],
            None,
            None,
            &Namespace::from("invalid-namespace"),
        )
        .await
        .expect_err("Expected to fail updating vector");

    Ok(())
}

#[tokio::test]
async fn test_delete_vectors_by_ids() -> Result<(), PineconeError> {
    let pinecone = PineconeClient::new(None, None, None, None).unwrap();

    let host = pinecone
        .describe_index(&get_serverless_index())
        .await
        .unwrap()
        .host;

    let mut index = pinecone
        .index(host.as_str())
        .await
        .expect("Failed to target index");

    let vectors = &[
        Vector {
            id: "1".to_string(),
            values: vec![1.0, 2.0, 3.0, 5.5],
            sparse_values: None,
            metadata: None,
        },
        Vector {
            id: "2".to_string(),
            values: vec![1.0, 2.0, 3.0, 5.5],
            sparse_values: None,
            metadata: None,
        },
    ];

    let namespace = &generate_namespace_name();
    let _ = index
        .upsert(vectors, namespace)
        .await
        .expect("Failed to upsert");

    let ids = &["1", "2"];

    let _ = index
        .delete_by_id(ids, namespace)
        .await
        .expect("Failed to delete vectors by ids");

    Ok(())
}

#[tokio::test]
async fn test_delete_all_vectors() -> Result<(), PineconeError> {
    let pinecone = PineconeClient::new(None, None, None, None).unwrap();

    let host = pinecone
        .describe_index(&get_serverless_index())
        .await
        .unwrap()
        .host;

    let mut index = pinecone
        .index(host.as_str())
        .await
        .expect("Failed to target index");

    let vectors = &[
        Vector {
            id: "1".to_string(),
            values: vec![1.0, 2.0, 3.0, 5.5],
            sparse_values: None,
            metadata: None,
        },
        Vector {
            id: "2".to_string(),
            values: vec![1.0, 2.0, 3.0, 5.5],
            sparse_values: None,
            metadata: None,
        },
    ];

    let namespace = &generate_namespace_name();
    let _ = index
        .upsert(vectors, namespace)
        .await
        .expect("Failed to upsert");

    let _ = index
        .delete_all(namespace)
        .await
        .expect("Failed to delete all vectors");

    Ok(())
}

#[tokio::test]
async fn test_delete_by_filter() -> Result<(), PineconeError> {
    let pinecone = PineconeClient::new(None, None, None, None).unwrap();

    let host = pinecone
        .describe_index(&get_pod_index())
        .await
        .unwrap()
        .host;

    let mut index = pinecone
        .index(host.as_str())
        .await
        .expect("Failed to target index");

    let vectors = &[
        Vector {
            id: "1".to_string(),
            values: vec![1.0; 12],
            sparse_values: None,
            metadata: Some(Metadata {
                fields: vec![(
                    "key".to_string(),
                    Value {
                        kind: Some(Kind::StringValue("value1".to_string())),
                    },
                )]
                .into_iter()
                .collect(),
            }),
        },
        Vector {
            id: "2".to_string(),
            values: vec![2.0; 12],
            sparse_values: None,
            metadata: Some(Metadata {
                fields: vec![(
                    "key".to_string(),
                    Value {
                        kind: Some(Kind::StringValue("value2".to_string())),
                    },
                )]
                .into_iter()
                .collect(),
            }),
        },
    ];

    let namespace = &generate_namespace_name();
    let _ = index
        .upsert(vectors, namespace)
        .await
        .expect("Failed to upsert");

    let filter = Metadata {
        fields: vec![(
            "key".to_string(),
            Value {
                kind: Some(Kind::StringValue("value1".to_string())),
            },
        )]
        .into_iter()
        .collect(),
    };

    let _ = index
        .delete_by_filter(filter, namespace)
        .await
        .expect("Failed to delete all vectors");

    Ok(())
}

#[tokio::test]
async fn test_fetch_vectors() -> Result<(), PineconeError> {
    let pinecone = PineconeClient::new(None, None, None, None).unwrap();

    let host = pinecone
        .describe_index(&get_serverless_index())
        .await
        .unwrap()
        .host;

    let mut index = pinecone
        .index(host.as_str())
        .await
        .expect("Failed to target index");

    let vectors = &[
        Vector {
            id: "1".to_string(),
            values: vec![5.0, 6.0, 7.0, 8.0],
            sparse_values: None,
            metadata: None,
        },
        Vector {
            id: "2".to_string(),
            values: vec![9.0, 10.0, 11.0, 12.0],
            sparse_values: None,
            metadata: None,
        },
    ];

    let namespace = &generate_namespace_name();

    let _ = index
        .upsert(vectors, namespace)
        .await
        .expect("Failed to upsert");

    std::thread::sleep(std::time::Duration::from_secs(5));

    let fetch_response = index
<<<<<<< HEAD
        .fetch(&["1".to_string(), "2".to_string()], namespace)
=======
        .fetch(&["1", "2"], namespace)
>>>>>>> d01d51a7
        .await
        .expect("Failed to fetch vectors");

    assert_eq!(fetch_response.namespace, namespace.name);
    let vectors = fetch_response.vectors;
    assert_eq!(
        *vectors.get("1").unwrap(),
        Vector {
            id: "1".to_string(),
            values: vec![5.0, 6.0, 7.0, 8.0],
            sparse_values: None,
            metadata: None,
        }
    );
    assert_eq!(
        *vectors.get("2").unwrap(),
        Vector {
            id: "2".to_string(),
            values: vec![9.0, 10.0, 11.0, 12.0],
            sparse_values: None,
            metadata: None,
        }
    );

    let _ = index
        .delete_all(namespace)
        .await
        .expect("Failed to delete all vectors");

    Ok(())
}

#[tokio::test]
async fn test_fetch_no_match() -> Result<(), PineconeError> {
    let pinecone = PineconeClient::new(None, None, None, None).unwrap();

    let host = pinecone
        .describe_index(&get_serverless_index())
        .await
        .unwrap()
        .host;

    let mut index = pinecone
        .index(host.as_str())
        .await
        .expect("Failed to target index");

    let fetch_response = index
<<<<<<< HEAD
        .fetch(
            &["invalid-id1".to_string(), "invalid-id2".to_string()],
            &Default::default(),
        )
=======
        .fetch(&["invalid-id1", "invalid-id2"], &Default::default())
>>>>>>> d01d51a7
        .await
        .expect("Failed to fetch vectors");

    assert_eq!(fetch_response.namespace, "");
    assert_eq!(fetch_response.vectors.len(), 0);

    Ok(())
}

#[tokio::test]
async fn test_fetch_empty_id_list() -> Result<(), PineconeError> {
    let pinecone = PineconeClient::new(None, None, None, None).unwrap();

    let host = pinecone
        .describe_index(&get_serverless_index())
        .await
        .unwrap()
        .host;

    let mut index = pinecone
        .index(host.as_str())
        .await
        .expect("Failed to target index");

    let _ = index
        .fetch(&[], &Default::default())
        .await
        .expect_err("Expected error to be thrown");

    Ok(())
}<|MERGE_RESOLUTION|>--- conflicted
+++ resolved
@@ -1078,11 +1078,7 @@
     std::thread::sleep(std::time::Duration::from_secs(5));
 
     let fetch_response = index
-<<<<<<< HEAD
-        .fetch(&["1".to_string(), "2".to_string()], namespace)
-=======
         .fetch(&["1", "2"], namespace)
->>>>>>> d01d51a7
         .await
         .expect("Failed to fetch vectors");
 
@@ -1131,14 +1127,7 @@
         .expect("Failed to target index");
 
     let fetch_response = index
-<<<<<<< HEAD
-        .fetch(
-            &["invalid-id1".to_string(), "invalid-id2".to_string()],
-            &Default::default(),
-        )
-=======
         .fetch(&["invalid-id1", "invalid-id2"], &Default::default())
->>>>>>> d01d51a7
         .await
         .expect("Failed to fetch vectors");
 
