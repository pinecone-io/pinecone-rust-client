--- conflicted
+++ resolved
@@ -38,13 +38,12 @@
     std::env::var("POD_INDEX_NAME").unwrap()
 }
 
-<<<<<<< HEAD
 fn get_data_plane_index() -> String {
     std::env::var("DATA_PLANE_INDEX_NAME").unwrap()
-=======
+}
+
 fn get_collection() -> String {
     std::env::var("COLLECTION_NAME").unwrap()
->>>>>>> e6ae182b
 }
 
 #[tokio::test]
