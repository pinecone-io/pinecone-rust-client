use pinecone_sdk::control::{Cloud, Metric};
use pinecone_sdk::pinecone::PineconeClient;
use pinecone_sdk::utils::errors::PineconeError;

fn generate_index_name() -> String {
    use rand::distributions::Alphanumeric;
    use rand::{thread_rng, Rng};

    let rand_string: String = thread_rng()
        .sample_iter(&Alphanumeric)
        .take(10)
        .map(char::from)
        .collect();

    format!("test-index-{}", rand_string.to_lowercase())
}

#[tokio::test]
async fn test_describe_index() -> Result<(), PineconeError> {
    let pinecone = PineconeClient::new(None, None, None, None).unwrap();
    let _ = pinecone
        .describe_index("valid-index")
        .await
        .expect("Failed to describe index");

    Ok(())
}

#[tokio::test]
async fn test_describe_index_fail() -> Result<(), PineconeError> {
    let pinecone = PineconeClient::new(None, None, None, None).unwrap();
    let _ = pinecone
        .describe_index("invalid-index")
        .await
        .expect_err("Expected to fail describing index");

    Ok(())
}

#[tokio::test]
<<<<<<< HEAD
async fn test_create_list_indexes() -> Result<(), PineconeError> {
=======
async fn test_list_indexes() -> Result<(), PineconeError> {
>>>>>>> 6d56af6c
    let pinecone = PineconeClient::new(None, None, None, None).unwrap();

    let index1_name = &generate_index_name();
    let index2_name = &generate_index_name();

    let _ = pinecone
        .create_serverless_index(index1_name, 2, Metric::Cosine, Cloud::Aws, "us-west-2")
        .await
        .expect("Failed to create index");
    let _ = pinecone
        .create_serverless_index(index2_name, 2, Metric::Dotproduct, Cloud::Aws, "us-west-2")
        .await
        .expect("Failed to create index");

    let index_list = pinecone
        .list_indexes()
        .await
        .expect("Failed to list indexes");
    let indexes = index_list.indexes.unwrap();

    println!("Indexes: {:?}", indexes);

    let index1 = indexes.iter().find(|index| index.name == index1_name.to_string()).unwrap();
    assert_eq!(index1.name, index1_name.to_string());
    assert_eq!(index1.dimension, 2);
    assert_eq!(index1.metric, openapi::models::index_model::Metric::Cosine);
    let spec1 = index1.spec.serverless.as_ref().unwrap();
    assert_eq!(spec1.cloud, openapi::models::serverless_spec::Cloud::Aws);
    assert_eq!(spec1.region, "us-west-2");

    let index2 = indexes.iter().find(|index| index.name == index2_name.to_string()).unwrap();
    assert_eq!(index2.name, index2_name.to_string());
    assert_eq!(index2.dimension, 2);
    assert_eq!(
        index2.metric,
        openapi::models::index_model::Metric::Dotproduct
    );
    let spec2 = index2.spec.serverless.as_ref().unwrap();
    assert_eq!(spec2.cloud, openapi::models::serverless_spec::Cloud::Aws);
    assert_eq!(spec2.region, "us-west-2");

    let _ = pinecone
        .delete_index(index1_name)
        .await
        .expect("Failed to delete index");
    let _ = pinecone
        .delete_index(index2_name)
        .await
        .expect("Failed to delete index");

    Ok(())
}

#[tokio::test]
async fn test_create_delete_index() -> Result<(), PineconeError> {
    let pinecone = PineconeClient::new(None, None, None, None).unwrap();

    let name = &generate_index_name();
    println!("Generated index name: {}", name);

    let dimension = 2;
    let metric = Metric::Euclidean;
    let cloud = Cloud::Aws;
    let region = "us-west-2";

    let response = pinecone
        .create_serverless_index(name, dimension, metric, cloud, region)
        .await
        .expect("Failed to create index");

    assert_eq!(response.name, name.to_string());
    assert_eq!(response.dimension, 2);
    assert_eq!(
        response.metric,
        openapi::models::index_model::Metric::Euclidean
    );

    let spec = response.spec.serverless.unwrap();
    assert_eq!(spec.cloud, openapi::models::serverless_spec::Cloud::Aws);
    assert_eq!(spec.region, "us-west-2");

    let _ = pinecone
        .delete_index(name)
        .await
        .expect("Failed to delete index");

    Ok(())
}

#[tokio::test]
async fn test_delete_index_err() -> Result<(), PineconeError> {
    let pinecone = PineconeClient::new(None, None, None, None).unwrap();
    let name = "invalid-index";
    let response = pinecone.delete_index(name).await;
    assert!(response.is_err());
    Ok(())
}

#[tokio::test]
async fn test_list_collections() -> Result<(), PineconeError> {
    let pinecone = PineconeClient::new(None, None, None, None).unwrap();
    let _ = pinecone
        .list_collections()
        .await
        .expect("Failed to list collections");

    Ok(())
}<|MERGE_RESOLUTION|>--- conflicted
+++ resolved
@@ -38,11 +38,7 @@
 }
 
 #[tokio::test]
-<<<<<<< HEAD
 async fn test_create_list_indexes() -> Result<(), PineconeError> {
-=======
-async fn test_list_indexes() -> Result<(), PineconeError> {
->>>>>>> 6d56af6c
     let pinecone = PineconeClient::new(None, None, None, None).unwrap();
 
     let index1_name = &generate_index_name();
