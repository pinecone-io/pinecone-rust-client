--- conflicted
+++ resolved
@@ -1,13 +1,8 @@
-<<<<<<< HEAD
-build-openapi:
-  ./codegen/build-oas.sh
-=======
 api_version := "2024-07"
->>>>>>> 05ed9ff8
 
 # Generate version file
 generate-version:
-  echo "/// Pinecone API version\npub const API_VERSION: &str = \"{{api_version}}\";" > pinecone_sdk/src/version.rs
+  echo "/// Pinecone API version\npub const API_VERSION: &str = \"{{api_version}}\";" > src/version.rs
 
 # Build the OpenAPI and Protobuf definitions in `codegen/apis`
 build-apis:
